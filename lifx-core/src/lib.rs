//! This crate provides low-level message types and structures for dealing with the LIFX LAN protocol.
//!
//! This lets you control lights on your local area network.  More info can be found here:
//! <https://lan.developer.lifx.com/>
//!
//! Since this is a low-level library, it does not deal with issues like talking to the network,
//! caching light state, or waiting for replies.  This should be done at a higher-level library.
//!
//! # Discovery
//!
//! To discover lights on your LAN, send a [Message::GetService] message as a UDP broadcast to port 56700.
//! When a device is discovered, the [Service] types and IP port are provided.  To get additional
//! info about each device, send additional Get messages directly to each device (by setting the
//! [FrameAddress::target] field to the bulbs target ID, and then send a UDP packet to the IP address
//! associated with the device).
//!
//! # Reserved fields
//! When *constructing* packets, you must always set every reserved field to zero.  However, it's
//! possible to receive packets with these fields set to non-zero values.  Be conservative in what
//! you send, and liberal in what you accept.
//!
//! # Unknown values
//! It's common to see packets for LIFX bulbs that don't match the documented protocol.  These are
//! suspected to be internal messages that are used by official LIFX apps, but that aren't documented.

use byteorder::{LittleEndian, ReadBytesExt, WriteBytesExt};
use std::cmp::PartialEq;
use std::convert::{TryFrom, TryInto};
use std::ffi::{CStr, CString};
use std::io;
use std::io::Cursor;
use thiserror::Error;

#[cfg(fuzzing)]
#[cfg_attr(feature = "arbitrary", derive(arbitrary::Arbitrary))]
#[derive(Debug, Clone)]
pub struct ComparableFloat(f32);
#[cfg(fuzzing)]
impl PartialEq for ComparableFloat {
    fn eq(&self, other: &Self) -> bool {
        if self.0.is_nan() && other.0.is_nan() {
            true
        } else {
            self.0 == other.0
        }
    }
}
#[cfg(fuzzing)]
impl From<f32> for ComparableFloat {
    fn from(f: f32) -> Self {
        ComparableFloat(f)
    }
}

/// Various message encoding/decoding errors
#[derive(Error, Debug)]
pub enum Error {
    /// This error means we were unable to parse a raw message because its type is unknown.
    ///
    /// LIFX devices are known to send messages that are not officially documented, so this error
    /// type does not necessarily represent a bug.
    #[error("unknown message type: `{0}`")]
    UnknownMessageType(u16),
    /// This error means one of the message fields contains an invalid or unsupported value.
    #[error("protocol error: `{0}`")]
    ProtocolError(String),

    #[error("i/o error")]
    Io(#[from] io::Error),
}

impl From<std::convert::Infallible> for Error {
    fn from(_: std::convert::Infallible) -> Self {
        unreachable!()
    }
}

impl TryFrom<u8> for ApplicationRequest {
    type Error = Error;
    fn try_from(val: u8) -> Result<ApplicationRequest, Error> {
        match val {
            0 => Ok(ApplicationRequest::NoApply),
            1 => Ok(ApplicationRequest::Apply),
            2 => Ok(ApplicationRequest::ApplyOnly),
            x => Err(Error::ProtocolError(format!(
                "Unknown application request {}",
                x
            ))),
        }
    }
}

impl TryFrom<u8> for Waveform {
    type Error = Error;
    fn try_from(val: u8) -> Result<Waveform, Error> {
        match val {
            0 => Ok(Waveform::Saw),
            1 => Ok(Waveform::Sine),
            2 => Ok(Waveform::HalfSign),
            3 => Ok(Waveform::Triangle),
            4 => Ok(Waveform::Pulse),
            x => Err(Error::ProtocolError(format!(
                "Unknown waveform value {}",
                x
            ))),
        }
    }
}

impl TryFrom<u8> for Service {
    type Error = Error;
    fn try_from(val: u8) -> Result<Service, Error> {
        match val {
            x if x == Service::UDP as u8 => Ok(Service::UDP),
            x if x == Service::Reserved1 as u8 => Ok(Service::Reserved1),
            x if x == Service::Reserved2 as u8 => Ok(Service::Reserved2),
            x if x == Service::Reserved3 as u8 => Ok(Service::Reserved3),
            x if x == Service::Reserved4 as u8 => Ok(Service::Reserved4),
            val => Err(Error::ProtocolError(format!(
                "Unknown service value {}",
                val
            ))),
        }
    }
}

impl TryFrom<u16> for PowerLevel {
    type Error = Error;
    fn try_from(val: u16) -> Result<PowerLevel, Error> {
        match val {
            x if x == PowerLevel::Enabled as u16 => Ok(PowerLevel::Enabled),
            x if x == PowerLevel::Standby as u16 => Ok(PowerLevel::Standby),
            x => Err(Error::ProtocolError(format!("Unknown power level {}", x))),
        }
    }
}

<<<<<<< HEAD
#[derive(Copy, Clone, PartialEq, Eq)]
=======
#[derive(Copy, Clone)]
#[cfg_attr(feature = "arbitrary", derive(arbitrary::Arbitrary))]
#[cfg_attr(fuzzing, derive(PartialEq))]
>>>>>>> e05928b6
pub struct EchoPayload(pub [u8; 64]);

impl std::fmt::Debug for EchoPayload {
    fn fmt(&self, f: &mut std::fmt::Formatter) -> Result<(), std::fmt::Error> {
        write!(f, "<EchoPayload>")
    }
}

<<<<<<< HEAD
#[derive(Debug, Clone, PartialEq, Copy)]
pub struct LifxIdent(pub [u8; 16]);

/// Lifx strings are fixed-length (32-bytes maximum)
#[derive(Debug, Clone, PartialEq, Eq)]
pub struct LifxString(pub String);
=======
#[derive(Debug, Clone, PartialEq)]
#[cfg_attr(feature = "arbitrary", derive(arbitrary::Arbitrary))]
pub struct LifxIdent(pub [u8; 16]);

/// Lifx strings are fixed-length (32-bytes maximum)
#[derive(Debug, Clone, PartialEq)]
pub struct LifxString(CString);
>>>>>>> e05928b6

impl LifxString {
    /// Constructs a new LifxString, truncating to 32 characters and ensuring there's a null terminator
    pub fn new(s: &CStr) -> LifxString {
        let mut b = s.to_bytes().to_vec();
        if b.len() > 31 {
            b[31] = 0;
            let b = b[..32].to_vec();
            LifxString(unsafe {
                // Saftey: we created the null terminator above, and the rest of the bytes originally came from a CStr
                CString::from_vec_with_nul_unchecked(b)
            })
        } else {
            LifxString(s.to_owned())
        }
    }
    pub fn cstr(&self) -> &CStr {
        &self.0
    }
}

impl std::fmt::Display for LifxString {
    fn fmt(&self, fmt: &mut std::fmt::Formatter) -> Result<(), std::fmt::Error> {
        write!(fmt, "{}", self.0.to_string_lossy())
    }
}

impl std::cmp::PartialEq<str> for LifxString {
    fn eq(&self, other: &str) -> bool {
        self.0.to_string_lossy() == other
    }
}

#[cfg(feature = "arbitrary")]
impl<'a> arbitrary::Arbitrary<'a> for LifxString {
    fn arbitrary(u: &mut arbitrary::Unstructured<'a>) -> arbitrary::Result<Self> {
        // first pick a random length, between 0 and 32
        let len: usize = u.int_in_range(0..=31)?;

        let mut v = Vec::new();
        for _ in 0..len {
            let b: std::num::NonZeroU8 = u.arbitrary()?;
            v.push(b);
        }

        let s = CString::from(v);
        assert!(s.to_bytes_with_nul().len() <= 32);
        Ok(LifxString(s))
    }
}

trait LittleEndianWriter<T>: WriteBytesExt {
    fn write_val(&mut self, v: T) -> Result<(), io::Error>;
}

macro_rules! derive_writer {
{ $( $m:ident: $t:ty ),*} => {
    $(
        impl<T: WriteBytesExt> LittleEndianWriter<$t> for T {
            fn write_val(&mut self, v: $t) -> Result<(), io::Error> {
                self . $m ::<LittleEndian>(v)
            }
        }
    )*

}
}

derive_writer! { write_u32: u32, write_u16: u16, write_i16: i16, write_u64: u64, write_f32: f32 }

#[cfg(fuzzing)]
impl<T: WriteBytesExt> LittleEndianWriter<ComparableFloat> for T {
    fn write_val(&mut self, v: ComparableFloat) -> Result<(), io::Error> {
        self.write_f32::<LittleEndian>(v.0)
    }
}

impl<T: WriteBytesExt> LittleEndianWriter<u8> for T {
    fn write_val(&mut self, v: u8) -> Result<(), io::Error> {
        self.write_u8(v)
    }
}

impl<T: WriteBytesExt> LittleEndianWriter<bool> for T {
    fn write_val(&mut self, v: bool) -> Result<(), io::Error> {
        self.write_u8(if v { 1 } else { 0 })
    }
}

impl<T> LittleEndianWriter<LifxString> for T
where
    T: WriteBytesExt,
{
    fn write_val(&mut self, v: LifxString) -> Result<(), io::Error> {
        let b = v.0.to_bytes();
        for idx in 0..32 {
            if idx >= b.len() {
                self.write_u8(0)?;
            } else {
                self.write_u8(b[idx])?;
            }
        }
        Ok(())
    }
}

impl<T> LittleEndianWriter<LifxIdent> for T
where
    T: WriteBytesExt,
{
    fn write_val(&mut self, v: LifxIdent) -> Result<(), io::Error> {
        for idx in 0..16 {
            self.write_u8(v.0[idx])?;
        }
        Ok(())
    }
}

impl<T> LittleEndianWriter<EchoPayload> for T
where
    T: WriteBytesExt,
{
    fn write_val(&mut self, v: EchoPayload) -> Result<(), io::Error> {
        for idx in 0..64 {
            self.write_u8(v.0[idx])?;
        }
        Ok(())
    }
}

impl<T> LittleEndianWriter<HSBK> for T
where
    T: WriteBytesExt,
{
    fn write_val(&mut self, v: HSBK) -> Result<(), io::Error> {
        self.write_val(v.hue)?;
        self.write_val(v.saturation)?;
        self.write_val(v.brightness)?;
        self.write_val(v.kelvin)?;
        Ok(())
    }
}

impl<T> LittleEndianWriter<PowerLevel> for T
where
    T: WriteBytesExt,
{
    fn write_val(&mut self, v: PowerLevel) -> Result<(), io::Error> {
        self.write_u16::<LittleEndian>(v as u16)
    }
}

impl<T> LittleEndianWriter<ApplicationRequest> for T
where
    T: WriteBytesExt,
{
    fn write_val(&mut self, v: ApplicationRequest) -> Result<(), io::Error> {
        self.write_u8(v as u8)
    }
}

impl<T> LittleEndianWriter<Waveform> for T
where
    T: WriteBytesExt,
{
    fn write_val(&mut self, v: Waveform) -> Result<(), io::Error> {
        self.write_u8(v as u8)
    }
}

impl<T> LittleEndianWriter<LastHevCycleResult> for T
where
    T: WriteBytesExt,
{
    fn write_val(&mut self, v: LastHevCycleResult) -> Result<(), io::Error> {
        self.write_u8(v as u8)
    }
}

impl<T> LittleEndianWriter<MultiZoneEffectType> for T
where
    T: WriteBytesExt,
{
    fn write_val(&mut self, v: MultiZoneEffectType) -> Result<(), io::Error> {
        self.write_u8(v as u8)
    }
}

impl<T> LittleEndianWriter<&Box<[HSBK; 82]>> for T
where
    T: WriteBytesExt,
{
    fn write_val(&mut self, v: &Box<[HSBK; 82]>) -> Result<(), io::Error> {
        for elem in &**v {
            self.write_val(*elem)?;
        }
        Ok(())
    }
}

impl<T> LittleEndianWriter<&[u8; 32]> for T
where
    T: WriteBytesExt,
{
    fn write_val(&mut self, v: &[u8; 32]) -> Result<(), io::Error> {
        self.write_all(v)
    }
}

trait LittleEndianReader<T> {
    fn read_val(&mut self) -> Result<T, io::Error>;
}

macro_rules! derive_reader {
{ $( $m:ident: $t:ty ),*} => {
    $(
        impl<T: ReadBytesExt> LittleEndianReader<$t> for T {
            fn read_val(&mut self) -> Result<$t, io::Error> {
                self . $m ::<LittleEndian>()
            }
        }
    )*

}
}

derive_reader! { read_u32: u32, read_u16: u16, read_i16: i16, read_u64: u64, read_f32: f32 }

impl<R: ReadBytesExt> LittleEndianReader<u8> for R {
    fn read_val(&mut self) -> Result<u8, io::Error> {
        self.read_u8()
    }
}

impl<R: ReadBytesExt> LittleEndianReader<bool> for R {
    fn read_val(&mut self) -> Result<bool, io::Error> {
        Ok(self.read_u8()? > 0)
    }
}

impl<R: ReadBytesExt> LittleEndianReader<LastHevCycleResult> for R {
    fn read_val(&mut self) -> Result<LastHevCycleResult, io::Error> {
        let val: u8 = self.read_val()?;
        match val {
            0 => Ok(LastHevCycleResult::Success),
            1 => Ok(LastHevCycleResult::Busy),
            2 => Ok(LastHevCycleResult::InterruptedByReset),
            3 => Ok(LastHevCycleResult::InterruptedByHomekit),
            4 => Ok(LastHevCycleResult::InterruptedByLan),
            5 => Ok(LastHevCycleResult::InterruptedByCloud),
            _ => Ok(LastHevCycleResult::None),
        }
    }
}

impl<R: ReadBytesExt> LittleEndianReader<MultiZoneEffectType> for R {
    fn read_val(&mut self) -> Result<MultiZoneEffectType, io::Error> {
        let val: u8 = self.read_val()?;
        match val {
            0 => Ok(MultiZoneEffectType::Off),
            1 => Ok(MultiZoneEffectType::Move),
            2 => Ok(MultiZoneEffectType::Reserved1),
            _ => Ok(MultiZoneEffectType::Reserved2),
        }
    }
}

impl<R: ReadBytesExt> LittleEndianReader<[u8; 32]> for R {
    fn read_val(&mut self) -> Result<[u8; 32], io::Error> {
        let mut data = [0; 32];
        self.read_exact(&mut data)?;
        Ok(data)
    }
}

impl<R: ReadBytesExt> LittleEndianReader<[HSBK; 82]> for R {
    fn read_val(&mut self) -> Result<[HSBK; 82], io::Error> {
        let mut data = [HSBK {
            hue: 0,
            saturation: 0,
            brightness: 0,
            kelvin: 0,
        }; 82];
        for x in &mut data {
            *x = self.read_val()?;
        }

        Ok(data)
    }
}

impl<R: ReadBytesExt> LittleEndianReader<HSBK> for R {
    fn read_val(&mut self) -> Result<HSBK, io::Error> {
        let hue = self.read_val()?;
        let sat = self.read_val()?;
        let bri = self.read_val()?;
        let kel = self.read_val()?;
        Ok(HSBK {
            hue,
            saturation: sat,
            brightness: bri,
            kelvin: kel,
        })
    }
}

impl<R: ReadBytesExt> LittleEndianReader<LifxIdent> for R {
    fn read_val(&mut self) -> Result<LifxIdent, io::Error> {
        let mut val = [0; 16];
        for v in &mut val {
            *v = self.read_val()?;
        }
        Ok(LifxIdent(val))
    }
}

impl<R: ReadBytesExt> LittleEndianReader<LifxString> for R {
    fn read_val(&mut self) -> Result<LifxString, io::Error> {
        let mut bytes = Vec::new();
        for _ in 0..31 {
            let c: u8 = self.read_val()?;
            if let Some(b) = std::num::NonZeroU8::new(c) {
                bytes.push(b);
            }
        }
        // read the null terminator
        self.read_u8()?;

        Ok(LifxString(CString::from(bytes)))
    }
}

impl<R: ReadBytesExt> LittleEndianReader<EchoPayload> for R {
    fn read_val(&mut self) -> Result<EchoPayload, io::Error> {
        let mut val = [0; 64];
        for v in val.iter_mut() {
            *v = self.read_val()?;
        }
        Ok(EchoPayload(val))
    }
}

impl<R: ReadBytesExt> LittleEndianReader<PowerLevel> for R {
    fn read_val(&mut self) -> Result<PowerLevel, io::Error> {
        let val: u16 = self.read_val()?;
        if val == 0 {
            Ok(PowerLevel::Standby)
        } else {
            Ok(PowerLevel::Enabled)
        }
    }
}

impl<R: ReadBytesExt> LittleEndianReader<Waveform> for R {
    fn read_val(&mut self) -> Result<Waveform, io::Error> {
        let v = self.read_u8()?;
        match v {
            0 => Ok(Waveform::Saw),
            1 => Ok(Waveform::Sine),
            2 => Ok(Waveform::HalfSign),
            3 => Ok(Waveform::Triangle),
            4 => Ok(Waveform::Pulse),
            _ => Ok(Waveform::Saw), // default
        }
    }
}

macro_rules! unpack {
    ($msg:ident, $typ:ident, $( $n:ident: $t:ty ),*) => {
        {
        let mut c = Cursor::new(&$msg.payload);
        $(
            let $n: $t = c.read_val()?;
        )*

            Message::$typ {
            $(
                    $n: $n.try_into()?,
            )*
        }
        }
    };
}

//trace_macros!(true);
//message_types! {
//    /// GetService - 2
//    ///
//    /// Sent by a client to acquire responses from all devices on the local network.
//    GetService(2, ),
//    /// StateService - 3
//    ///
//    /// Response to GetService message.  Provides the device Service and Port.  If the Service
//    /// is temporarily unavailable, then the port value will be zero
//    StateService(3, {
//        service: Service,
//        port: u32
//    })
//}
//trace_macros!(false);

/// What services are exposed by the device.
///
/// LIFX only documents the UDP service, though bulbs may support other undocumented services.
/// Since these other services are unsupported by the lifx-core library, a message with a non-UDP
/// service cannot be constructed.
#[repr(u8)]
<<<<<<< HEAD
#[derive(Debug, Copy, Clone, PartialEq, Eq)]
=======
#[derive(Debug, Copy, Clone, PartialEq)]
#[cfg_attr(feature = "arbitrary", derive(arbitrary::Arbitrary))]
>>>>>>> e05928b6
pub enum Service {
    UDP = 1,
    Reserved1 = 2,
    Reserved2 = 3,
    Reserved3 = 4,
    Reserved4 = 5,
}

#[repr(u16)]
<<<<<<< HEAD
#[derive(Debug, Copy, Clone, PartialEq, Eq)]
=======
#[derive(Debug, Copy, Clone, PartialEq)]
#[cfg_attr(feature = "arbitrary", derive(arbitrary::Arbitrary))]
>>>>>>> e05928b6
pub enum PowerLevel {
    Standby = 0,
    Enabled = 65535,
}

/// Controls how/when multizone devices apply color changes
///
/// See also [Message::SetColorZones].
#[repr(u8)]
<<<<<<< HEAD
#[derive(Debug, Copy, Clone, PartialEq, Eq)]
=======
#[derive(Debug, Copy, Clone)]
#[cfg_attr(feature = "arbitrary", derive(arbitrary::Arbitrary))]
#[cfg_attr(fuzzing, derive(PartialEq))]
>>>>>>> e05928b6
pub enum ApplicationRequest {
    /// Don't apply the requested changes until a message with Apply or ApplyOnly is sent
    NoApply = 0,
    /// Apply the changes immediately and apply any pending changes
    Apply = 1,
    /// Ignore the requested changes in this message and only apply pending changes
    ApplyOnly = 2,
}

#[repr(u8)]
<<<<<<< HEAD
#[derive(Debug, Copy, Clone, PartialEq, Eq)]
=======
#[derive(Debug, Copy, Clone)]
#[cfg_attr(feature = "arbitrary", derive(arbitrary::Arbitrary))]
#[cfg_attr(fuzzing, derive(PartialEq))]
>>>>>>> e05928b6
pub enum Waveform {
    Saw = 0,
    Sine = 1,
    HalfSign = 2,
    Triangle = 3,
    Pulse = 4,
}

#[repr(u8)]
<<<<<<< HEAD
#[derive(Debug, Copy, Clone, PartialEq, Eq)]
=======
#[derive(Debug, Copy, Clone)]
#[cfg_attr(feature = "arbitrary", derive(arbitrary::Arbitrary))]
#[cfg_attr(fuzzing, derive(PartialEq))]
>>>>>>> e05928b6
pub enum LastHevCycleResult {
    Success = 0,
    Busy = 1,
    InterruptedByReset = 2,
    InterruptedByHomekit = 3,
    InterruptedByLan = 4,
    InterruptedByCloud = 5,
    None = 255,
}

#[repr(u8)]
<<<<<<< HEAD
#[derive(Debug, Copy, Clone, PartialEq, Eq)]
=======
#[derive(Debug, Copy, Clone)]
#[cfg_attr(feature = "arbitrary", derive(arbitrary::Arbitrary))]
#[cfg_attr(fuzzing, derive(PartialEq))]
>>>>>>> e05928b6
pub enum MultiZoneEffectType {
    Off = 0,
    Move = 1,
    Reserved1 = 2,
    Reserved2 = 3,
}

/// Decoded LIFX Messages
///
/// This enum lists all of the LIFX message types known to this library.
///
/// Note that other message types exist, but are not officially documented (and so are not
/// available here).
<<<<<<< HEAD
#[derive(Clone, Debug, PartialEq)]
=======
#[derive(Clone, Debug)]
#[cfg_attr(feature = "arbitrary", derive(arbitrary::Arbitrary))]
#[cfg_attr(fuzzing, derive(PartialEq))]
>>>>>>> e05928b6
pub enum Message {
    /// Sent by a client to acquire responses from all devices on the local network. No payload is
    /// required. Causes the devices to transmit a [Message::StateService] message.
    ///
    /// Message type 2
    GetService,

    /// Response to [Message::GetService] message.
    ///
    /// You'll want to save the port number in this message, so you can send future messages directly
    /// to this device.
    ///
    /// Message type 3
    StateService {
        /// unsigned 8-bit integer, maps to `Service`
        service: Service,
        /// Port number of the light.  If the service is temporarily unavailable, then the port value
        /// will be 0.
        port: u32,
    },

    /// Get Host MCU information. No payload is required. Causes the device to transmit a
    /// [Message::StateHostInfo] message.
    ///
    /// Message type 12
    GetHostInfo,

    /// Response to [Message::GetHostInfo] message.
    ///
    /// Provides host MCU information.
    ///
    /// Message type 13
    StateHostInfo {
<<<<<<< HEAD
        /// radio receive signal strength in milliWatts
=======
        /// radio receive signal strength in miliWatts
        #[cfg(not(fuzzing))]
>>>>>>> e05928b6
        signal: f32,
        #[cfg(fuzzing)]
        signal: ComparableFloat,
        /// Bytes transmitted since power on
        tx: u32,
        /// Bytes received since power on
        rx: u32,
        reserved: i16,
    },

    /// Gets Host MCU firmware information
    ///
    /// Causes the device to transmit a [Message::StateHostFirmware] message.
    ///
    /// Message type 14
    GetHostFirmware,

    /// Response to [Message::GetHostFirmware] message.
    ///
    /// Provides host firmware information.
    ///
    /// Message type 15
    StateHostFirmware {
        /// Firmware build time (absolute time in nanoseconds since epoch)
        build: u64,
        reserved: u64,
        /// The minor component of the firmware version
        version_minor: u16,
        /// The major component of the firmware version
        version_major: u16,
    },

    /// Get Wifi subsystem information. No payload is required. Causes the device to transmit a
    /// [Message::StateWifiInfo] message.
    ///
    /// Message type 16
    GetWifiInfo,

    /// StateWifiInfo - 17
    ///
    /// Response to [Message::GetWifiInfo] message.
    ///
    /// Provides Wifi subsystem information.
    ///
    /// Message type 17
    StateWifiInfo {
        /// Radio receive signal strength
        ///
        /// The units of this field varies between different products.  See this LIFX doc for more info:
        /// <https://lan.developer.lifx.com/docs/information-messages#statewifiinfo---packet-17>
        #[cfg(not(fuzzing))]
        signal: f32,
        #[cfg(fuzzing)]
        signal: ComparableFloat,
        /// Reserved
        ///
        /// This field used to store bytes transmitted since power on
        reserved6: u32,
        /// Reserved
        ///
        /// This field used to store bytes received since power on
        reserved7: u32,
        reserved: i16,
    },

    /// Get Wifi subsystem firmware
    ///
    /// Causes the device to transmit a [Message::StateWifiFirmware] message.
    ///
    /// Message type 18
    GetWifiFirmware,

    /// Response to [Message::GetWifiFirmware] message.
    ///
    /// Provides Wifi subsystem information.
    ///
    /// Message type 19
    StateWifiFirmware {
        /// firmware build time (absolute time in nanoseconds since epoch)
        build: u64,
        reserved: u64,
        /// The minor component of the firmware version
        version_minor: u16,
        /// The major component of the firmware version
        version_major: u16,
    },

    /// Get device power level
    ///
    /// Causes the device to transmit a [Message::StatePower] message
    ///
    /// Message type 20
    GetPower,

    /// Set device power level.
    ///
    /// Message type 21
    SetPower {
        /// normally a u16, but only 0 and 65535 are supported.
        ///
        /// Zero implies standby and non-zero sets a corresponding power draw level.
        level: PowerLevel,
    },

    /// Response to [Message::GetPower] message.
    ///
    /// Provides device power level.
    ///
    /// Message type 22
    StatePower {
        /// The current level of the device's power
        ///
        /// A value of `0` means off, and any other value means on.  Note that `65535`
        /// is full power and during a power transition the value may be any value
        /// between `0` and `65535`.
        level: u16,
    },

    ///
    /// Get device label
    ///
    /// Causes the device to transmit a [Message::StateLabel] message.
    ///
    /// Message type 23
    GetLabel,

    /// Set the device label text.
    ///
    /// Message type 24
    SetLabel { label: LifxString },

    /// Response to [Message::GetLabel] message.
    ///
    /// Provides device label.
    ///
    /// Message type 25
    StateLabel { label: LifxString },

    /// Get the hardware version
    ///
    /// Causes the device to transmit a [Message::StateVersion] message.
    ///
    /// Message type 32
    GetVersion,

    /// Response to [Message::GetVersion] message.
    ///
    /// Provides the hardware version of the device. To get more information about this product,
    /// use the [get_product_info] function.
    ///
    /// Message type 33
    StateVersion {
        /// vendor ID
        ///
        /// For LIFX products, this value is `1`.
        vendor: u32,
        /// product ID
        product: u32,
        /// Reserved
        ///
        /// Previously, this field stored the hardware version
        reserved: u32,
    },

    /// Get run-time information
    ///
    /// Causes the device to transmit a [Message::StateInfo] message.
    ///
    /// Message type 34
    GetInfo,

    /// Response to [Message::GetInfo] message.
    ///
    /// Provides run-time information of device.
    ///
    /// Message type 35
    StateInfo {
        /// The current time according to the device
        ///
        /// Note that this is most likely inaccurate.
        ///
        /// (absolute time in nanoseconds since epoch)
        time: u64,
        /// The amount of time in nanoseconds the device has been online since last power on
        uptime: u64,
        /// The amount of time in nanseconds of power off time accurate to 5 seconds.
        downtime: u64,
    },

    /// Response to any message sent with ack_required set to 1. See message header frame address.
    ///
    /// (Note that technically this message has no payload, but the frame sequence number is stored
    /// here for convenience).
    ///
    /// Message type 45
    Acknowledgement { seq: u8 },

    /// Ask the bulb to return its location information
    ///
    /// Causes the device to transmit a [Message::StateLocation] message.
    ///
    /// Message type 48
    GetLocation,

    /// Set the device location
    ///
    /// Message type 49
    SetLocation {
        /// GUID byte array
        location: LifxIdent,
        /// The name assigned to this location
        label: LifxString,
        /// An epoch in nanoseconds of when this location was set on the device
        updated_at: u64,
    },

    /// Device location.
    ///
    /// Message type 50
    StateLocation {
        location: LifxIdent,
        label: LifxString,
        updated_at: u64,
    },

    /// Ask the bulb to return its group membership information
    ///
    /// Causes the device to transmit a [Message::StateGroup] message.
    ///
    /// Message type 51
    GetGroup,

    /// Set the device group
    ///
    /// Message type 52
    SetGroup {
        group: LifxIdent,
        label: LifxString,
        updated_at: u64,
    },

    /// Device group.
    ///
    /// Message type 53
    StateGroup {
        /// The unique identifier of this group as a `uuid`.
        group: LifxIdent,
        /// The name assigned to this group
        label: LifxString,
        /// An epoch in nanoseconds of when this group was set on the device
        updated_at: u64,
    },

    /// Request an arbitrary payload be echoed back
    ///
    /// Causes the device to transmit an [Message::EchoResponse] message.
    ///
    /// Message type 58
    EchoRequest { payload: EchoPayload },

    /// Response to [Message::EchoRequest] message.
    ///
    /// Echo response with payload sent in the EchoRequest.
    ///
    /// Message type 59
    EchoResponse { payload: EchoPayload },

    /// Sent by a client to obtain the light state.
    ///
    /// Causes the device to transmit a [Message::LightState] message.
    ///
    /// Note: this message is also known as `GetColor` in the LIFX docs.  Message type 101
    LightGet,

    /// Sent by a client to change the light state.
    ///
    /// If the Frame Address res_required field is set to one (1) then the device will transmit a
    /// State message.
    ///
    /// Message type 102
    LightSetColor {
        reserved: u8,
        /// Color in HSBK
        color: HSBK,
        /// Color transition time in milliseconds
        duration: u32,
    },

    /// Apply an effect to the bulb.
    ///
    /// Message type 103
    SetWaveform {
        reserved: u8,
        transient: bool,
        color: HSBK,
        /// Duration of a cycle in milliseconds
        period: u32,
        /// Number of cycles
        #[cfg(not(fuzzing))]
        cycles: f32,
        #[cfg(fuzzing)]
        cycles: ComparableFloat,
        /// Waveform Skew, [-32768, 32767] scaled to [0, 1].
        skew_ratio: i16,
        /// Waveform to use for transition.
        waveform: Waveform,
    },

    /// Sent by a device to provide the current light state.
    ///
    /// This message is sent in reply to [Message::LightGet], [Message::LightSetColor], [Message::SetWaveform], and [Message::SetWaveformOptional]
    ///
    /// Message type 107
    LightState {
        color: HSBK,
        reserved: i16,
        /// The current power level of the device
        power: u16,
        /// The current label on the device
        label: LifxString,
        reserved2: u64,
    },

    /// Sent by a client to obtain the power level
    ///
    /// Causes the device to transmit a [Message::LightStatePower] message.
    ///
    /// Message type 116
    LightGetPower,

    /// Sent by a client to change the light power level.
    ///
    /// The duration is the power level transition time in milliseconds.
    ///
    /// If the Frame Address res_required field is set to one (1) then the device will transmit a
    /// StatePower message.
    ///
    /// Message type 117
    LightSetPower { level: u16, duration: u32 },

    /// Sent by a device to provide the current power level.
    ///
    /// Message type 118
    LightStatePower { level: u16 },

    /// Apply an effect to the bulb.
    ///
    /// Message type 119
    SetWaveformOptional {
        reserved: u8,
        transient: bool,
        color: HSBK,
        /// Duration of a cycle in milliseconds
        period: u32,
        /// Number of cycles
        #[cfg(not(fuzzing))]
        cycles: f32,
        #[cfg(fuzzing)]
        cycles: ComparableFloat,

        skew_ratio: i16,
        waveform: Waveform,
        set_hue: bool,
        set_saturation: bool,
        set_brightness: bool,
        set_kelvin: bool,
    },

    /// Gets the current maximum power level of the Infrared channel
    ///
    /// Message type 120
    LightGetInfrared,

    /// Indicates the current maximum setting for the infrared channel.
    ///
    /// Message type 121
    LightStateInfrared { brightness: u16 },

    /// Set the current maximum brightness for the infrared channel.
    ///
    /// Message type 122
    LightSetInfrared { brightness: u16 },

    /// Get the state of the HEV LEDs on the device
    ///
    /// Causes the device to transmite a [Messages::LightStateHevCycle] message.
    ///
    /// This message requires the device has the `hev` capability
    ///
    /// Message type 142
    LightGetHevCycle,

    /// Message type 143
    LightSetHevCycle {
        /// Set this to false to turn off the cycle and true to start the cycle
        enable: bool,
        /// The duration, in seconds that the cycle should last for
        ///
        /// A value of 0 will use the default duration set by SetHevCycleConfiguration (146).
        duration: u32,
    },

    /// Whether a HEV cycle is running on the device
    ///
    /// Message type 144
    LightStateHevCycle {
        /// The duration, in seconds, this cycle was set to
        duration: u32,
        /// The duration, in seconds, remaining in this cycle
        remaining: u32,
        /// The power state before the HEV cycle started, which will be the power state once the cycle completes.
        ///
        /// This is only relevant if `remaining` is larger than 0.
        last_power: bool,
    },

    /// Getthe default configuration for using the HEV LEDs on the device
    ///
    /// This message requires the device has the `hev` capability
    ///
    /// Message type 145
    LightGetHevCycleConfiguration,

    /// Message type 146
    LightSetHevCycleConfiguration { indication: bool, duration: u32 },

    /// Message type 147
    LightStateHevCycleConfiguration { indication: bool, duration: u32 },

    /// Message type 148
    LightGetLastHevCycleResult,

    /// Message type 149
    LightStateLastHevCycleResult { result: LastHevCycleResult },

    /// This message is used for changing the color of either a single or multiple zones.
    /// The changes are stored in a buffer and are only applied once a message with either
    /// [ApplicationRequest::Apply] or [ApplicationRequest::ApplyOnly] set.
    ///
    /// Message type 501
    SetColorZones {
        start_index: u8,
        end_index: u8,
        color: HSBK,
        duration: u32,
        apply: ApplicationRequest,
    },

    /// GetColorZones is used to request the zone colors for a range of zones.
    ///
    /// The bulb will respond
    /// with either [Message::StateZone] or [Message::StateMultiZone] messages as required to cover
    /// the requested range. The bulb may send state messages that cover more than the requested
    /// zones. Any zones outside the requested indexes will still contain valid values at the time
    /// the message was sent.
    ///
    /// Message type 502
    GetColorZones { start_index: u8, end_index: u8 },

    /// The StateZone message represents the state of a single zone with the `index` field indicating
    /// which zone is represented. The `count` field contains the count of the total number of zones
    /// available on the device.
    ///
    /// Message type 503
    StateZone { count: u8, index: u8, color: HSBK },

    /// The StateMultiZone message represents the state of eight consecutive zones in a single message.
    /// As in the StateZone message the `count` field represents the count of the total number of
    /// zones available on the device. In this message the `index` field represents the index of
    /// `color0` and the rest of the colors are the consecutive zones thus the index of the
    /// `color_n` zone will be `index + n`.
    ///
    /// Message type 506
    StateMultiZone {
        count: u8,
        index: u8,
        color0: HSBK,
        color1: HSBK,
        color2: HSBK,
        color3: HSBK,
        color4: HSBK,
        color5: HSBK,
        color6: HSBK,
        color7: HSBK,
    },

    /// Message type 507
    GetMultiZoneEffect,

    /// Message type 509
    StateMultiZoneEffect {
        /// The unique value identifying this effect
        instance_id: u32,
        typ: MultiZoneEffectType,
        reserved: u16,
        /// The time it takes for one cycle of the effect in milliseconds
        speed: u32,
        /// The amount of time left in the current effect in nanoseconds
        duration: u64,
        reserved7: u32,
        reserved8: u32,
        /// The parameters that was used in the request.
        parameters: [u8; 32],
    },

    /// Message type 511
    GetExtendedColorZone,

    /// Message type 512
    StateExtendedColorZones {
        zones_count: u16,
        zone_index: u16,
        colors_count: u8,
        colors: Box<[HSBK; 82]>,
    },

    /// Get the power state of a relay
    ///
    /// This requires the device has the `relays` capability.
    ///
    /// Message type 816
    RelayGetPower {
        /// The relay on the switch starting from 0
        relay_index: u8,
    },

    /// Message ty 817
    RelaySetPower {
        /// The relay on the switch starting from 0
        relay_index: u8,
        /// The value of the relay
        ///
        /// Current models of the LIFX switch do not have dimming capability, so the two valid values are `0`
        /// for off and `65535` for on.
        level: u16,
    },

    /// The state of the device relay
    ///
    /// Message type 818
    RelayStatePower {
        /// The relay on the switch starting from 0
        relay_index: u8,
        /// The value of the relay
        ///
        /// Current models of the LIFX switch do not have dimming capability, so the two valid values are `0`
        /// for off and `65535` for on.
        level: u16,
    },
}

impl Message {
    /// Get the message type
    ///
    /// This will be used in the `typ` field of the [ProtocolHeader].
    pub fn get_num(&self) -> u16 {
        match *self {
            Message::GetService => 2,
            Message::StateService { .. } => 3,
            Message::GetHostInfo => 12,
            Message::StateHostInfo { .. } => 13,
            Message::GetHostFirmware => 14,
            Message::StateHostFirmware { .. } => 15,
            Message::GetWifiInfo => 16,
            Message::StateWifiInfo { .. } => 17,
            Message::GetWifiFirmware => 18,
            Message::StateWifiFirmware { .. } => 19,
            Message::GetPower => 20,
            Message::SetPower { .. } => 21,
            Message::StatePower { .. } => 22,
            Message::GetLabel => 23,
            Message::SetLabel { .. } => 24,
            Message::StateLabel { .. } => 25,
            Message::GetVersion => 32,
            Message::StateVersion { .. } => 33,
            Message::GetInfo => 34,
            Message::StateInfo { .. } => 35,
            Message::Acknowledgement { .. } => 45,
            Message::GetLocation => 48,
            Message::SetLocation { .. } => 49,
            Message::StateLocation { .. } => 50,
            Message::GetGroup => 51,
            Message::SetGroup { .. } => 52,
            Message::StateGroup { .. } => 53,
            Message::EchoRequest { .. } => 58,
            Message::EchoResponse { .. } => 59,
            Message::LightGet => 101,
            Message::LightSetColor { .. } => 102,
            Message::SetWaveform { .. } => 103,
            Message::LightState { .. } => 107,
            Message::LightGetPower => 116,
            Message::LightSetPower { .. } => 117,
            Message::LightStatePower { .. } => 118,
            Message::SetWaveformOptional { .. } => 119,
            Message::LightGetInfrared => 120,
            Message::LightStateInfrared { .. } => 121,
            Message::LightSetInfrared { .. } => 122,
            Message::LightGetHevCycle => 142,
            Message::LightSetHevCycle { .. } => 143,
            Message::LightStateHevCycle { .. } => 144,
            Message::LightGetHevCycleConfiguration => 145,
            Message::LightSetHevCycleConfiguration { .. } => 146,
            Message::LightStateHevCycleConfiguration { .. } => 147,
            Message::LightGetLastHevCycleResult => 148,
            Message::LightStateLastHevCycleResult { .. } => 149,
            Message::SetColorZones { .. } => 501,
            Message::GetColorZones { .. } => 502,
            Message::StateZone { .. } => 503,
            Message::StateMultiZone { .. } => 506,
            Message::GetMultiZoneEffect => 507,
            Message::StateMultiZoneEffect { .. } => 509,
            Message::GetExtendedColorZone => 511,
            Message::StateExtendedColorZones { .. } => 512,
            Message::RelayGetPower { .. } => 816,
            Message::RelaySetPower { .. } => 817,
            Message::RelayStatePower { .. } => 818,
        }
    }

    /// Tries to parse the payload in a [RawMessage], based on its message type.
    pub fn from_raw(msg: &RawMessage) -> Result<Message, Error> {
        match msg.protocol_header.typ {
            2 => Ok(Message::GetService),
            3 => Ok(unpack!(msg, StateService, service: u8, port: u32)),
            12 => Ok(Message::GetHostInfo),
            13 => Ok(unpack!(
                msg,
                StateHostInfo,
                signal: f32,
                tx: u32,
                rx: u32,
                reserved: i16
            )),
            14 => Ok(Message::GetHostFirmware),
            15 => Ok(unpack!(
                msg,
                StateHostFirmware,
                build: u64,
                reserved: u64,
                version_minor: u16,
                version_major: u16
            )),
            16 => Ok(Message::GetWifiInfo),
            17 => Ok(unpack!(
                msg,
                StateWifiInfo,
                signal: f32,
                reserved6: u32,
                reserved7: u32,
                reserved: i16
            )),
            18 => Ok(Message::GetWifiFirmware),
            19 => Ok(unpack!(
                msg,
                StateWifiFirmware,
                build: u64,
                reserved: u64,
                version_minor: u16,
                version_major: u16
            )),
            20 => Ok(Message::GetPower),
            21 => Ok(unpack!(msg, SetPower, level: PowerLevel)),
            22 => Ok(unpack!(msg, StatePower, level: u16)),
            23 => Ok(Message::GetLabel),
            24 => Ok(unpack!(msg, SetLabel, label: LifxString)),
            25 => Ok(unpack!(msg, StateLabel, label: LifxString)),
            32 => Ok(Message::GetVersion),
            33 => Ok(unpack!(
                msg,
                StateVersion,
                vendor: u32,
                product: u32,
                reserved: u32
            )),
            34 => Ok(Message::GetInfo),
            35 => Ok(unpack!(
                msg,
                StateInfo,
                time: u64,
                uptime: u64,
                downtime: u64
            )),
            45 => Ok(Message::Acknowledgement {
                seq: msg.frame_addr.sequence,
            }),
            48 => Ok(Message::GetLocation),
            49 => Ok(unpack!(
                msg,
                SetLocation,
                location: LifxIdent,
                label: LifxString,
                updated_at: u64
            )),
            50 => Ok(unpack!(
                msg,
                StateLocation,
                location: LifxIdent,
                label: LifxString,
                updated_at: u64
            )),
            51 => Ok(Message::GetGroup),
            52 => Ok(unpack!(
                msg,
                SetGroup,
                group: LifxIdent,
                label: LifxString,
                updated_at: u64
            )),
            53 => Ok(unpack!(
                msg,
                StateGroup,
                group: LifxIdent,
                label: LifxString,
                updated_at: u64
            )),
            58 => Ok(unpack!(msg, EchoRequest, payload: EchoPayload)),
            59 => Ok(unpack!(msg, EchoResponse, payload: EchoPayload)),
            101 => Ok(Message::LightGet),
            102 => Ok(unpack!(
                msg,
                LightSetColor,
                reserved: u8,
                color: HSBK,
                duration: u32
            )),
            103 => Ok(unpack!(
                msg,
                SetWaveform,
                reserved: u8,
                transient: bool,
                color: HSBK,
                period: u32,
                cycles: f32,
                skew_ratio: i16,
                waveform: Waveform
            )),
            107 => Ok(unpack!(
                msg,
                LightState,
                color: HSBK,
                reserved: i16,
                power: u16,
                label: LifxString,
                reserved2: u64
            )),
            116 => Ok(Message::LightGetPower),
            117 => Ok(unpack!(msg, LightSetPower, level: u16, duration: u32)),
            118 => {
                let mut c = Cursor::new(&msg.payload);
                Ok(Message::LightStatePower {
                    level: c.read_val()?,
                })
            }
            119 => Ok(unpack!(
                msg,
                SetWaveformOptional,
                reserved: u8,
                transient: bool,
                color: HSBK,
                period: u32,
                cycles: f32,
                skew_ratio: i16,
                waveform: Waveform,
                set_hue: bool,
                set_saturation: bool,
                set_brightness: bool,
                set_kelvin: bool
            )),
            120 => Ok(Message::LightGetInfrared),
            122 => Ok(unpack!(msg, LightSetInfrared, brightness: u16)),
            142 => Ok(Message::LightGetHevCycle),
            143 => Ok(unpack!(msg, LightSetHevCycle, enable: bool, duration: u32)),
            144 => Ok(unpack!(
                msg,
                LightStateHevCycle,
                duration: u32,
                remaining: u32,
                last_power: bool
            )),
            145 => Ok(Message::LightGetHevCycleConfiguration),
            146 => Ok(unpack!(
                msg,
                LightSetHevCycleConfiguration,
                indication: bool,
                duration: u32
            )),
            147 => Ok(unpack!(
                msg,
                LightStateHevCycleConfiguration,
                indication: bool,
                duration: u32
            )),
            148 => Ok(Message::LightGetLastHevCycleResult),
            149 => Ok(unpack!(
                msg,
                LightStateLastHevCycleResult,
                result: LastHevCycleResult
            )),
            121 => Ok(unpack!(msg, LightStateInfrared, brightness: u16)),
            501 => Ok(unpack!(
                msg,
                SetColorZones,
                start_index: u8,
                end_index: u8,
                color: HSBK,
                duration: u32,
                apply: u8
            )),
            502 => Ok(unpack!(msg, GetColorZones, start_index: u8, end_index: u8)),
            503 => Ok(unpack!(msg, StateZone, count: u8, index: u8, color: HSBK)),
            506 => Ok(unpack!(
                msg,
                StateMultiZone,
                count: u8,
                index: u8,
                color0: HSBK,
                color1: HSBK,
                color2: HSBK,
                color3: HSBK,
                color4: HSBK,
                color5: HSBK,
                color6: HSBK,
                color7: HSBK
            )),
            507 => Ok(Message::GetMultiZoneEffect),
            509 => Ok(unpack!(
                msg,
                StateMultiZoneEffect,
                instance_id: u32,
                typ: MultiZoneEffectType,
                reserved: u16,
                speed: u32,
                duration: u64,
                reserved7: u32,
                reserved8: u32,
                parameters: [u8; 32]
            )),
            511 => Ok(Message::GetExtendedColorZone),
            512 => Ok(unpack!(
                msg,
                StateExtendedColorZones,
                zones_count: u16,
                zone_index: u16,
                colors_count: u8,
                colors: [HSBK; 82]
            )),
            816 => Ok(unpack!(msg, RelayGetPower, relay_index: u8)),
            817 => Ok(unpack!(msg, RelaySetPower, relay_index: u8, level: u16)),
            818 => Ok(unpack!(msg, RelayStatePower, relay_index: u8, level: u16)),
            _ => Err(Error::UnknownMessageType(msg.protocol_header.typ)),
        }
    }
}

/// Bulb color (Hue-Saturation-Brightness-Kelvin)
///
/// # Notes:
///
/// Colors are represented as Hue-Saturation-Brightness-Kelvin, or HSBK
///
/// When a light is displaying whites, saturation will be zero, hue will be ignored, and only
/// brightness and kelvin will matter.
///
/// Normal values for "kelvin" are from 2500 (warm/yellow) to 9000 (cool/blue)
///
/// When a light is displaying colors, kelvin is ignored.
///
/// To display "pure" colors, set saturation to full (65535).
<<<<<<< HEAD
#[derive(Debug, Copy, Clone, PartialEq, Eq)]
=======
#[derive(Debug, Copy, Clone, PartialEq)]
#[cfg_attr(feature = "arbitrary", derive(arbitrary::Arbitrary))]
>>>>>>> e05928b6
pub struct HSBK {
    pub hue: u16,
    pub saturation: u16,
    pub brightness: u16,
    pub kelvin: u16,
}

impl HSBK {
    pub fn describe(&self, short: bool) -> String {
        match short {
            true if self.saturation == 0 => format!("{}K", self.kelvin),
            true => format!(
                "{:.0}/{:.0}",
                (self.hue as f32 / 65535.0) * 360.0,
                self.saturation as f32 / 655.35
            ),
            false if self.saturation == 0 => format!(
                "{:.0}% White ({})",
                self.brightness as f32 / 655.35,
                describe_kelvin(self.kelvin)
            ),
            false => format!(
                "{}% hue: {} sat: {}",
                self.brightness as f32 / 655.35,
                self.hue,
                self.saturation
            ),
        }
    }
}

/// Describe (in english words) the color temperature as given in kelvin.
///
/// These descriptions match the values shown in the LIFX mobile app.
pub fn describe_kelvin(k: u16) -> &'static str {
    if k <= 2500 {
        "Ultra Warm"
    } else if k > 2500 && k <= 2700 {
        "Incandescent"
    } else if k > 2700 && k <= 3000 {
        "Warm"
    } else if k > 300 && k <= 3200 {
        "Neutral Warm"
    } else if k > 3200 && k <= 3500 {
        "Neutral"
    } else if k > 3500 && k <= 4000 {
        "Cool"
    } else if k > 400 && k <= 4500 {
        "Cool Daylight"
    } else if k > 4500 && k <= 5000 {
        "Soft Daylight"
    } else if k > 5000 && k <= 5500 {
        "Daylight"
    } else if k > 5500 && k <= 6000 {
        "Noon Daylight"
    } else if k > 6000 && k <= 6500 {
        "Bright Daylight"
    } else if k > 6500 && k <= 7000 {
        "Cloudy Daylight"
    } else if k > 7000 && k <= 7500 {
        "Blue Daylight"
    } else if k > 7500 && k <= 8000 {
        "Blue Overcast"
    } else if k > 8000 && k <= 8500 {
        "Blue Water"
    } else {
        "Blue Ice"
    }
}

impl HSBK {}

/// The raw message structure
///
/// Contains a low-level protocol info.  This is what is sent and received via UDP packets.
///
/// To parse the payload, use [Message::from_raw].
#[derive(Debug, Clone, PartialEq, Eq)]
pub struct RawMessage {
    pub frame: Frame,
    pub frame_addr: FrameAddress,
    pub protocol_header: ProtocolHeader,
    pub payload: Vec<u8>,
}

/// The Frame section contains information about the following:
///
/// * Size of the entire message
/// * LIFX Protocol number: must be 1024 (decimal)
/// * Use of the Frame Address target field
/// * Source identifier
///
/// The `tagged` field is a boolean that indicates whether the Frame Address target field is
/// being used to address an individual device or all devices.  If `tagged` is true, then the
/// `target` field should be all zeros.
#[derive(Debug, Clone, Copy, PartialEq, Eq)]
pub struct Frame {
    /// 16 bits: Size of entire message in bytes including this field
    pub size: u16,

    /// 2 bits: Message origin indicator: must be zero (0)
    pub origin: u8,

    /// 1 bit: Determines usage of the Frame Address target field
    pub tagged: bool,

    /// 1 bit: Message includes a target address: must be one (1)
    pub addressable: bool,

    /// 12 bits: Protocol number: must be 1024 (decimal)
    pub protocol: u16,

    /// 32 bits: Source identifier: unique value set by the client, used by responses.
    ///
    /// If the source identifier is zero, then the LIFX device may send a broadcast message that can
    /// be received by all clients on the same subnet.
    ///
    /// If this packet is a reply, then this source field will be set to the same value as the client-
    /// sent request packet.
    pub source: u32,
}

/// The Frame Address section contains the following routing information:
///
/// * Target device address
/// * Acknowledgement message is required flag
/// * State response message is required flag
/// * Message sequence number
#[derive(Debug, Clone, Copy, PartialEq, Eq)]
pub struct FrameAddress {
    /// 64 bits: 6 byte device address (MAC address) or zero (0) means all devices
    pub target: u64,

    /// 48 bits: Must all be zero (0)
    pub reserved: [u8; 6],

    /// 6 bits: Reserved
    pub reserved2: u8,

    /// 1 bit: Acknowledgement message required
    pub ack_required: bool,

    /// 1 bit: Response message required
    pub res_required: bool,

    /// 8 bits: Wrap around message sequence number
    pub sequence: u8,
}

#[derive(Debug, Clone, Copy, PartialEq, Eq)]
pub struct ProtocolHeader {
    /// 64 bits: Reserved
    pub reserved: u64,

    /// 16 bits: Message type determines the payload being used
    ///
    /// See also [Message::get_num]
    pub typ: u16,

    /// 16 bits: Reserved
    pub reserved2: u16,
}

impl Frame {
    /// packed sized, in bytes
    fn packed_size() -> usize {
        8
    }

    fn validate(&self) {
        assert!(self.origin < 4);
        assert!(self.addressable);
        assert_eq!(self.protocol, 1024);
    }
    fn pack(&self) -> Result<Vec<u8>, Error> {
        let mut v = Vec::with_capacity(Self::packed_size());

        v.write_u16::<LittleEndian>(self.size)?;

        // pack origin + tagged + addressable +  protocol as a u16
        let mut d: u16 = (<u16 as From<u8>>::from(self.origin) & 0b11) << 14;
        d += if self.tagged { 1 } else { 0 } << 13;
        d += if self.addressable { 1 } else { 0 } << 12;
        d += (self.protocol & 0b1111_1111_1111) as u16;

        v.write_u16::<LittleEndian>(d)?;

        v.write_u32::<LittleEndian>(self.source)?;

        Ok(v)
    }
    fn unpack(v: &[u8]) -> Result<Frame, Error> {
        let mut c = Cursor::new(v);

        let size = c.read_val()?;

        // origin + tagged + addressable + protocol
        let d: u16 = c.read_val()?;

        let origin: u8 = ((d & 0b1100_0000_0000_0000) >> 14) as u8;
        let tagged: bool = (d & 0b0010_0000_0000_0000) > 0;
        let addressable = (d & 0b0001_0000_0000_0000) > 0;
        let protocol: u16 = d & 0b0000_1111_1111_1111;

        if protocol != 1024 {
            return Err(Error::ProtocolError(format!(
                "Unpacked frame had protocol version {}",
                protocol
            )));
        }

        let source = c.read_val()?;

        let frame = Frame {
            size,
            origin,
            tagged,
            addressable,
            protocol,
            source,
        };
        Ok(frame)
    }
}

impl FrameAddress {
    fn packed_size() -> usize {
        16
    }
    fn validate(&self) {
        //assert_eq!(self.reserved, [0;6]);
        //assert_eq!(self.reserved2, 0);
    }
    fn pack(&self) -> Result<Vec<u8>, Error> {
        let mut v = Vec::with_capacity(Self::packed_size());
        v.write_u64::<LittleEndian>(self.target)?;
        for idx in 0..6 {
            v.write_u8(self.reserved[idx])?;
        }

        let b: u8 = (self.reserved2 << 2)
            + if self.ack_required { 2 } else { 0 }
            + if self.res_required { 1 } else { 0 };
        v.write_u8(b)?;
        v.write_u8(self.sequence)?;
        Ok(v)
    }

    fn unpack(v: &[u8]) -> Result<FrameAddress, Error> {
        let mut c = Cursor::new(v);

        let target = c.read_val()?;

        let mut reserved: [u8; 6] = [0; 6];
        for slot in &mut reserved {
            *slot = c.read_val()?;
        }

        let b: u8 = c.read_val()?;
        let reserved2: u8 = (b & 0b1111_1100) >> 2;
        let ack_required = (b & 0b10) > 0;
        let res_required = (b & 0b01) > 0;

        let sequence = c.read_val()?;

        let f = FrameAddress {
            target,
            reserved,
            reserved2,
            ack_required,
            res_required,
            sequence,
        };
        f.validate();
        Ok(f)
    }
}

impl ProtocolHeader {
    fn packed_size() -> usize {
        12
    }
    fn validate(&self) {
        //assert_eq!(self.reserved, 0);
        //assert_eq!(self.reserved2, 0);
    }

    /// Packs this part of the packet into some bytes
    pub fn pack(&self) -> Result<Vec<u8>, Error> {
        let mut v = Vec::with_capacity(Self::packed_size());
        v.write_u64::<LittleEndian>(self.reserved)?;
        v.write_u16::<LittleEndian>(self.typ)?;
        v.write_u16::<LittleEndian>(self.reserved2)?;
        Ok(v)
    }
    fn unpack(v: &[u8]) -> Result<ProtocolHeader, Error> {
        let mut c = Cursor::new(v);

        let reserved = c.read_val()?;
        let typ = c.read_val()?;
        let reserved2 = c.read_val()?;

        let f = ProtocolHeader {
            reserved,
            typ,
            reserved2,
        };
        f.validate();
        Ok(f)
    }
}

/// Options used to construct a [RawMessage].
///
/// See also [RawMessage::build].
<<<<<<< HEAD
#[derive(Debug, Clone, Copy, PartialEq, Eq)]
=======
#[derive(Debug, Clone, Default)]
>>>>>>> e05928b6
pub struct BuildOptions {
    /// If not `None`, this is the ID of the device you want to address.
    ///
    /// To look up the ID of a device, extract it from the [FrameAddress::target] field when a
    /// device sends a [Message::StateService] message.
    pub target: Option<u64>,
    /// Acknowledgement message required.
    ///
    /// Causes the light to send an [Message::Acknowledgement] message.
    pub ack_required: bool,
    /// Response message required.
    ///
    /// Some message types are sent by clients to get data from a light.  These should always have
    /// `res_required` set to true.
    pub res_required: bool,
    /// A wrap around sequence number.  Optional (can be zero).
    ///
    /// By providing a unique sequence value, the response message will also contain the same
    /// sequence number, allowing a client to distinguish between different messages sent with the
    /// same `source` identifier.
    pub sequence: u8,
    /// A unique client identifier. Optional (can be zero).
    ///
    /// If the source is non-zero, then the LIFX device with send a unicast message to the IP
    /// address/port of the client that sent the originating message.  If zero, then the LIFX
    /// device may send a broadcast message that can be received by all clients on the same sub-net.
    pub source: u32,
}


impl RawMessage {
    /// Build a RawMessage (which is suitable for sending on the network) from a given Message
    /// type.
    ///
    /// If [BuildOptions::target] is None, then the message is addressed to all devices.  Else it should be a
    /// bulb UID (MAC address)
    pub fn build(options: &BuildOptions, typ: Message) -> Result<RawMessage, Error> {
        let frame = Frame {
            size: 0,
            origin: 0,
            tagged: options.target.is_none(),
            addressable: true,
            protocol: 1024,
            source: options.source,
        };
        let addr = FrameAddress {
            target: options.target.unwrap_or(0),
            reserved: [0; 6],
            reserved2: 0,
            ack_required: options.ack_required,
            res_required: options.res_required,
            sequence: options.sequence,
        };
        let phead = ProtocolHeader {
            reserved: 0,
            reserved2: 0,
            typ: typ.get_num(),
        };

        let mut v = Vec::new();
        match typ {
            Message::GetService
            | Message::GetHostInfo
            | Message::GetHostFirmware
            | Message::GetWifiFirmware
            | Message::GetWifiInfo
            | Message::GetPower
            | Message::GetLabel
            | Message::GetVersion
            | Message::GetInfo
            | Message::Acknowledgement { .. }
            | Message::GetLocation
            | Message::GetGroup
            | Message::LightGet
            | Message::LightGetPower
            | Message::LightGetInfrared
            | Message::LightGetHevCycle
            | Message::LightGetHevCycleConfiguration
            | Message::LightGetLastHevCycleResult
            | Message::GetMultiZoneEffect
            | Message::GetExtendedColorZone => {
                // these types have no payload
            }
            Message::SetColorZones {
                start_index,
                end_index,
                color,
                duration,
                apply,
            } => {
                v.write_val(start_index)?;
                v.write_val(end_index)?;
                v.write_val(color)?;
                v.write_val(duration)?;
                v.write_val(apply)?;
            }
            Message::SetWaveform {
                reserved,
                transient,
                color,
                period,
                cycles,
                skew_ratio,
                waveform,
            } => {
                v.write_val(reserved)?;
                v.write_val(transient)?;
                v.write_val(color)?;
                v.write_val(period)?;
                v.write_val(cycles)?;
                v.write_val(skew_ratio)?;
                v.write_val(waveform)?;
            }
            Message::SetWaveformOptional {
                reserved,
                transient,
                color,
                period,
                cycles,
                skew_ratio,
                waveform,
                set_hue,
                set_saturation,
                set_brightness,
                set_kelvin,
            } => {
                v.write_val(reserved)?;
                v.write_val(transient)?;
                v.write_val(color)?;
                v.write_val(period)?;
                v.write_val(cycles)?;
                v.write_val(skew_ratio)?;
                v.write_val(waveform)?;
                v.write_val(set_hue)?;
                v.write_val(set_saturation)?;
                v.write_val(set_brightness)?;
                v.write_val(set_kelvin)?;
            }
            Message::GetColorZones {
                start_index,
                end_index,
            } => {
                v.write_val(start_index)?;
                v.write_val(end_index)?;
            }
            Message::StateZone {
                count,
                index,
                color,
            } => {
                v.write_val(count)?;
                v.write_val(index)?;
                v.write_val(color)?;
            }
            Message::StateMultiZone {
                count,
                index,
                color0,
                color1,
                color2,
                color3,
                color4,
                color5,
                color6,
                color7,
            } => {
                v.write_val(count)?;
                v.write_val(index)?;
                v.write_val(color0)?;
                v.write_val(color1)?;
                v.write_val(color2)?;
                v.write_val(color3)?;
                v.write_val(color4)?;
                v.write_val(color5)?;
                v.write_val(color6)?;
                v.write_val(color7)?;
            }
            Message::LightStateInfrared { brightness } => v.write_val(brightness)?,
            Message::LightSetInfrared { brightness } => v.write_val(brightness)?,
            Message::SetLocation {
                location,
                label,
                updated_at,
            } => {
                v.write_val(location)?;
                v.write_val(label)?;
                v.write_val(updated_at)?;
            }
            Message::SetGroup {
                group,
                label,
                updated_at,
            } => {
                v.write_val(group)?;
                v.write_val(label)?;
                v.write_val(updated_at)?;
            }
            Message::StateService { port, service } => {
                v.write_val(service as u8)?;
                v.write_val(port)?;
            }
            Message::StateHostInfo {
                signal,
                tx,
                rx,
                reserved,
            } => {
                v.write_val(signal)?;
                v.write_val(tx)?;
                v.write_val(rx)?;
                v.write_val(reserved)?;
            }
            Message::StateHostFirmware {
                build,
                reserved,
                version_minor,
                version_major,
            } => {
                v.write_val(build)?;
                v.write_val(reserved)?;
                v.write_val(version_minor)?;
                v.write_val(version_major)?;
            }
            Message::StateWifiInfo {
                signal,
                reserved6,
                reserved7,
                reserved,
            } => {
                v.write_val(signal)?;
                v.write_val(reserved6)?;
                v.write_val(reserved7)?;
                v.write_val(reserved)?;
            }
            Message::StateWifiFirmware {
                build,
                reserved,
                version_minor,
                version_major,
            } => {
                v.write_val(build)?;
                v.write_val(reserved)?;
                v.write_val(version_minor)?;
                v.write_val(version_major)?;
            }
            Message::SetPower { level } => {
                v.write_val(level)?;
            }
            Message::StatePower { level } => {
                v.write_val(level)?;
            }
            Message::SetLabel { label } => {
                v.write_val(label)?;
            }
            Message::StateLabel { label } => {
                v.write_val(label)?;
            }
            Message::StateVersion {
                vendor,
                product,
                reserved,
            } => {
                v.write_val(vendor)?;
                v.write_val(product)?;
                v.write_val(reserved)?;
            }
            Message::StateInfo {
                time,
                uptime,
                downtime,
            } => {
                v.write_val(time)?;
                v.write_val(uptime)?;
                v.write_val(downtime)?;
            }
            Message::StateLocation {
                location,
                label,
                updated_at,
            } => {
                v.write_val(location)?;
                v.write_val(label)?;
                v.write_val(updated_at)?;
            }
            Message::StateGroup {
                group,
                label,
                updated_at,
            } => {
                v.write_val(group)?;
                v.write_val(label)?;
                v.write_val(updated_at)?;
            }
            Message::EchoRequest { payload } => {
                v.write_val(payload)?;
            }
            Message::EchoResponse { payload } => {
                v.write_val(payload)?;
            }
            Message::LightSetColor {
                reserved,
                color,
                duration,
            } => {
                v.write_val(reserved)?;
                v.write_val(color)?;
                v.write_val(duration)?;
            }
            Message::LightState {
                color,
                reserved,
                power,
                label,
                reserved2,
            } => {
                v.write_val(color)?;
                v.write_val(reserved)?;
                v.write_val(power)?;
                v.write_val(label)?;
                v.write_val(reserved2)?;
            }
            Message::LightSetPower { level, duration } => {
                v.write_val(if level > 0 { 65535u16 } else { 0u16 })?;
                v.write_val(duration)?;
            }
            Message::LightStatePower { level } => {
                v.write_val(level)?;
            }
            Message::LightStateHevCycle {
                duration,
                remaining,
                last_power,
            } => {
                v.write_val(duration)?;
                v.write_val(remaining)?;
                v.write_val(last_power)?;
            }
            Message::LightStateHevCycleConfiguration {
                indication,
                duration,
            } => {
                v.write_val(indication)?;
                v.write_val(duration)?;
            }
            Message::LightStateLastHevCycleResult { result } => {
                v.write_val(result)?;
            }
            Message::StateMultiZoneEffect {
                instance_id,
                typ,
                reserved,
                speed,
                duration,
                reserved7,
                reserved8,
                parameters,
            } => {
                v.write_val(instance_id)?;
                v.write_val(typ)?;
                v.write_val(reserved)?;
                v.write_val(speed)?;
                v.write_val(duration)?;
                v.write_val(reserved7)?;
                v.write_val(reserved8)?;
                v.write_val(&parameters)?;
            }
            Message::StateExtendedColorZones {
                zones_count,
                zone_index,
                colors_count,
                colors,
            } => {
                v.write_val(zones_count)?;
                v.write_val(zone_index)?;
                v.write_val(colors_count)?;
                v.write_val(&colors)?;
            }
            Message::RelayGetPower { relay_index } => {
                v.write_val(relay_index)?;
            }
            Message::RelayStatePower { relay_index, level } => {
                v.write_val(relay_index)?;
                v.write_val(level)?;
            }
            Message::RelaySetPower { relay_index, level } => {
                v.write_val(relay_index)?;
                v.write_val(level)?;
            }
            Message::LightSetHevCycle { enable, duration } => {
                v.write_val(enable)?;
                v.write_val(duration)?;
            }
            Message::LightSetHevCycleConfiguration {
                indication,
                duration,
            } => {
                v.write_val(indication)?;
                v.write_val(duration)?;
            }
        }

        let mut msg = RawMessage {
            frame,
            frame_addr: addr,
            protocol_header: phead,
            payload: v,
        };

        msg.frame.size = msg.packed_size() as u16;

        Ok(msg)
    }

    /// The total size (in bytes) of the packed version of this message.
    pub fn packed_size(&self) -> usize {
        Frame::packed_size()
            + FrameAddress::packed_size()
            + ProtocolHeader::packed_size()
            + self.payload.len()
    }

    /// Validates that this object was constructed correctly.  Panics if not.
    pub fn validate(&self) {
        self.frame.validate();
        self.frame_addr.validate();
        self.protocol_header.validate();
    }

    /// Packs this RawMessage into some bytes that can be send over the network.
    ///
    /// The length of the returned data will be [RawMessage::packed_size] in size.
    pub fn pack(&self) -> Result<Vec<u8>, Error> {
        let mut v = Vec::with_capacity(self.packed_size());
        v.extend(self.frame.pack()?);
        v.extend(self.frame_addr.pack()?);
        v.extend(self.protocol_header.pack()?);
        v.extend(&self.payload);
        Ok(v)
    }
    /// Given some bytes (generally read from a network socket), unpack the data into a
    /// `RawMessage` structure.
    pub fn unpack(v: &[u8]) -> Result<RawMessage, Error> {
        let mut start = 0;
        let frame = Frame::unpack(v)?;
        frame.validate();
        start += Frame::packed_size();
        let addr = FrameAddress::unpack(&v[start..])?;
        addr.validate();
        start += FrameAddress::packed_size();
        let proto = ProtocolHeader::unpack(&v[start..])?;
        proto.validate();
        start += ProtocolHeader::packed_size();

        let body = Vec::from(&v[start..(frame.size as usize)]);

        Ok(RawMessage {
            frame,
            frame_addr: addr,
            protocol_header: proto,
            payload: body,
        })
    }
}

#[derive(Debug, Clone, Copy, PartialEq, Eq)]
pub enum TemperatureRange {
    /// The device supports a range of temperatures
    Variable { min: u16, max: u16 },
    /// The device only supports 1 temperature
    Fixed(u16),
    /// For devices that aren't lighting products (the LIFX switch)
    None,
}

#[derive(Clone, Debug, Copy, PartialEq, Eq)]
pub struct ProductInfo {
    pub name: &'static str,

    /// The light changes physical appearance when the Hue value is changed
    pub color: bool,

    /// The light supports emitting infrared light
    pub infrared: bool,

    /// The light supports a 1D linear array of LEDs (the Z and Beam)
    pub multizone: bool,

    /// The light may be connected to physically separated hardware (currently only the LIFX Tile)
    pub chain: bool,

    /// The light supports emitted HEV light
    pub hev: bool,

    /// The light supports a 2D matrix of LEDs (the Tile and Candle)
    pub matrix: bool,

    /// The device has relays for controlling physical power to something (the LIFX switch)
    pub relays: bool,

    /// The device has physical buttons to press (the LIFX switch)
    pub buttons: bool,

    /// The temperature range this device supports
    pub temperature_range: TemperatureRange,
}

/// Look up info about what a LIFX product supports.
///
/// You can get the vendor and product IDs from a bulb by receiving a [Message::StateVersion] message
///
/// Data is taken from <https://github.com/LIFX/products/blob/master/products.json>
#[rustfmt::skip]
pub fn get_product_info(vendor: u32, product: u32) -> Option<&'static ProductInfo> {
    match (vendor, product) {
        (1, 1) => Some(&ProductInfo { name: "LIFX Original 1000", color: true, infrared: false, multizone: false, chain: false, hev: false, matrix: false, relays: false, buttons: false, 
        temperature_range: TemperatureRange::Variable { min: 2500, max: 9000 }  }),
        (1, 3) => Some(&ProductInfo { name: "LIFX Color 650", color: true, infrared: false, multizone: false, chain: false, hev: false, matrix: false, relays: false, buttons: false, temperature_range: TemperatureRange::Variable { min: 2500, max: 9000 }  }),
        (1, 10) => Some(&ProductInfo { name: "LIFX White 800 (Low Voltage)", color: false, infrared: false, multizone: false, chain: false, hev: false, matrix: false, relays: false, buttons: false, temperature_range: TemperatureRange::Variable { min: 2700, max: 6500 }  }),
        (1, 11) => Some(&ProductInfo { name: "LIFX White 800 (High Voltage)", color: false, infrared: false, multizone: false, chain: false, hev: false, matrix: false, relays: false, buttons: false, temperature_range: TemperatureRange::Variable { min: 2700, max: 6500 }  }),
        (1, 15) => Some(&ProductInfo { name: "LIFX Color 1000", color: true, infrared: false, multizone: false, chain: false, hev: false, matrix: false, relays: false, buttons: false, temperature_range: TemperatureRange::Variable { min: 2500, max: 9000 }  }),
        (1, 18) => Some(&ProductInfo { name: "LIFX White 900 BR30 (Low Voltage)", color: false, infrared: false, multizone: false, chain: false, hev: false, matrix: false, relays: false, buttons: false, temperature_range: TemperatureRange::Variable { min: 2500, max: 9000 }  }),
        (1, 19) => Some(&ProductInfo { name: "LIFX White 900 BR30 (High Voltage)", color: false, infrared: false, multizone: false, chain: false, hev: false, matrix: false, relays: false, buttons: false, temperature_range: TemperatureRange::Variable { min: 2500, max: 9000 }  }),
        (1, 20) => Some(&ProductInfo { name: "LIFX Color 1000 BR30", color: true, infrared: false, multizone: false, chain: false, hev: false, matrix: false, relays: false, buttons: false, temperature_range: TemperatureRange::Variable { min: 2500, max: 9000 }  }),
        (1, 22) => Some(&ProductInfo { name: "LIFX Color 1000", color: true, infrared: false, multizone: false, chain: false, hev: false, matrix: false, relays: false, buttons: false, temperature_range: TemperatureRange::Variable { min: 2500, max: 9000 }  }),
        (1, 27) => Some(&ProductInfo { name: "LIFX A19", color: true, infrared: false, multizone: false, chain: false, hev: false, matrix: false, relays: false, buttons: false, temperature_range: TemperatureRange::Variable { min: 2500, max: 9000 }  }),
        (1, 28) => Some(&ProductInfo { name: "LIFX BR30", color: true, infrared: false, multizone: false, chain: false, hev: false, matrix: false, relays: false, buttons: false, temperature_range: TemperatureRange::Variable { min: 2500, max: 9000 }  }),
        (1, 29) => Some(&ProductInfo { name: "LIFX A19 Night Vision", color: true, infrared: true, multizone: false, chain: false, hev: false, matrix: false, relays: false, buttons: false, temperature_range: TemperatureRange::Variable { min: 2500, max: 9000 }  }),
        (1, 30) => Some(&ProductInfo { name: "LIFX BR30 Night Vision", color: true, infrared: true, multizone: false, chain: false, hev: false, matrix: false, relays: false, buttons: false, temperature_range: TemperatureRange::Variable { min: 2500, max: 9000 }  }),
        (1, 31) => Some(&ProductInfo { name: "LIFX Z", color: true, infrared: false, multizone: true, chain: false, hev: false, matrix: false, relays: false, buttons: false, temperature_range: TemperatureRange::Variable { min: 2500, max: 9000 }  }),
        (1, 32) => Some(&ProductInfo { name: "LIFX Z", color: true, infrared: false, multizone: true, chain: false, hev: false, matrix: false, relays: false, buttons: false, temperature_range: TemperatureRange::Variable { min: 2500, max: 9000 }  }),
        (1, 36) => Some(&ProductInfo { name: "LIFX Downlight", color: true, infrared: false, multizone: false, chain: false, hev: false, matrix: false, relays: false, buttons: false, temperature_range: TemperatureRange::Variable { min: 2500, max: 9000 }  }),
        (1, 37) => Some(&ProductInfo { name: "LIFX Downlight", color: true, infrared: false, multizone: false, chain: false, hev: false, matrix: false, relays: false, buttons: false, temperature_range: TemperatureRange::Variable { min: 2500, max: 9000 }  }),
        (1, 38) => Some(&ProductInfo { name: "LIFX Beam", color: true, infrared: false, multizone: true, chain: false, hev: false, matrix: false, relays: false, buttons: false, temperature_range: TemperatureRange::Variable { min: 2500, max: 9000 }  }),
        (1, 39) => Some(&ProductInfo { name: "LIFX Downlight White to Warm", color: false, infrared: false, multizone: false, chain: false, hev: false, matrix: false, relays: false, buttons: false, temperature_range: TemperatureRange::Variable { min: 2500, max: 9000 }  }),
        (1, 40) => Some(&ProductInfo { name: "LIFX Downlight", color: true, infrared: false, multizone: false, chain: false, hev: false, matrix: false, relays: false, buttons: false, temperature_range: TemperatureRange::Variable { min: 2500, max: 9000 }  }),
        (1, 43) => Some(&ProductInfo { name: "LIFX A19", color: true, infrared: false, multizone: false, chain: false, hev: false, matrix: false, relays: false, buttons: false, temperature_range: TemperatureRange::Variable { min: 2500, max: 9000 }  }),
        (1, 44) => Some(&ProductInfo { name: "LIFX BR30", color: true, infrared: false, multizone: false, chain: false, hev: false, matrix: false, relays: false, buttons: false, temperature_range: TemperatureRange::Variable { min: 2500, max: 9000 }  }),
        (1, 45) => Some(&ProductInfo { name: "LIFX A19 Night Vision", color: true, infrared: true, multizone: false, chain: false, hev: false, matrix: false, relays: false, buttons: false, temperature_range: TemperatureRange::Variable { min: 2500, max: 9000 }  }),
        (1, 46) => Some(&ProductInfo { name: "LIFX BR30 Night Vision", color: true, infrared: true, multizone: false, chain: false, hev: false, matrix: false, relays: false, buttons: false, temperature_range: TemperatureRange::Variable { min: 2500, max: 9000 }  }),
        (1, 49) => Some(&ProductInfo { name: "LIFX Mini Color", color: true, infrared: false, multizone: false, chain: false, hev: false, matrix: false, relays: false, buttons: false, temperature_range: TemperatureRange::Variable { min: 1500, max: 9000 }  }),
        (1, 50) => Some(&ProductInfo { name: "LIFX Mini White to Warm", color: false, infrared: false, multizone: false, chain: false, hev: false, matrix: false, relays: false, buttons: 
        false, temperature_range: TemperatureRange::Variable { min: 1500, max: 6500 }  }),
        (1, 51) => Some(&ProductInfo { name: "LIFX Mini White", color: false, infrared: false, multizone: false, chain: false, hev: false, matrix: false, relays: false, buttons: false, temperature_range: TemperatureRange::Variable { min: 2700, max: 2700 }  }),
        (1, 52) => Some(&ProductInfo { name: "LIFX GU10", color: true, infrared: false, multizone: false, chain: false, hev: false, matrix: false, relays: false, buttons: false, temperature_range: TemperatureRange::Variable { min: 1500, max: 9000 }  }),
        (1, 53) => Some(&ProductInfo { name: "LIFX GU10", color: true, infrared: false, multizone: false, chain: false, hev: false, matrix: false, relays: false, buttons: false, temperature_range: TemperatureRange::Variable { min: 1500, max: 9000 }  }),
        (1, 55) => Some(&ProductInfo { name: "LIFX Tile", color: true, infrared: false, multizone: false, chain: true, hev: false, matrix: true, relays: false, buttons: false, temperature_range: TemperatureRange::Variable { min: 2500, max: 9000 }  }),
        (1, 57) => Some(&ProductInfo { name: "LIFX Candle", color: true, infrared: false, multizone: false, chain: false, hev: false, matrix: true, relays: false, buttons: false, temperature_range: TemperatureRange::Variable { min: 1500, max: 9000 }  }),
        (1, 59) => Some(&ProductInfo { name: "LIFX Mini Color", color: true, infrared: false, multizone: false, chain: false, hev: false, matrix: false, relays: false, buttons: false, temperature_range: TemperatureRange::Variable { min: 1500, max: 9000 }  }),
        (1, 60) => Some(&ProductInfo { name: "LIFX Mini White to Warm", color: false, infrared: false, multizone: false, chain: false, hev: false, matrix: false, relays: false, buttons: 
        false, temperature_range: TemperatureRange::Variable { min: 1500, max: 6500 }  }),
        (1, 61) => Some(&ProductInfo { name: "LIFX Mini White", color: false, infrared: false, multizone: false, chain: false, hev: false, matrix: false, relays: false, buttons: false, temperature_range: TemperatureRange::Variable { min: 2700, max: 2700 }  }),
        (1, 62) => Some(&ProductInfo { name: "LIFX A19", color: true, infrared: false, multizone: false, chain: false, hev: false, matrix: false, relays: false, buttons: false, temperature_range: TemperatureRange::Variable { min: 1500, max: 9000 }  }),
        (1, 63) => Some(&ProductInfo { name: "LIFX BR30", color: true, infrared: false, multizone: false, chain: false, hev: false, matrix: false, relays: false, buttons: false, temperature_range: TemperatureRange::Variable { min: 1500, max: 9000 }  }),
        (1, 64) => Some(&ProductInfo { name: "LIFX A19 Night Vision", color: true, infrared: true, multizone: false, chain: false, hev: false, matrix: false, relays: false, buttons: false, temperature_range: TemperatureRange::Variable { min: 1500, max: 9000 }  }),
        (1, 65) => Some(&ProductInfo { name: "LIFX BR30 Night Vision", color: true, infrared: true, multizone: false, chain: false, hev: false, matrix: false, relays: false, buttons: false, temperature_range: TemperatureRange::Variable { min: 1500, max: 9000 }  }),
        (1, 66) => Some(&ProductInfo { name: "LIFX Mini White", color: false, infrared: false, multizone: false, chain: false, hev: false, matrix: false, relays: false, buttons: false, temperature_range: TemperatureRange::Variable { min: 2700, max: 2700 }  }),
        (1, 68) => Some(&ProductInfo { name: "LIFX Candle", color: true, infrared: false, multizone: false, chain: false, hev: false, matrix: true, relays: false, buttons: false, temperature_range: TemperatureRange::Variable { min: 1500, max: 9000 }  }),
        (1, 70) => Some(&ProductInfo { name: "LIFX Switch", color: false, infrared: false, multizone: false, chain: false, hev: false, matrix: false, relays: true, buttons: true, temperature_range: TemperatureRange::None }),
        (1, 71) => Some(&ProductInfo { name: "LIFX Switch", color: false, infrared: false, multizone: false, chain: false, hev: false, matrix: false, relays: true, buttons: true, temperature_range: TemperatureRange::None }),
        (1, 81) => Some(&ProductInfo { name: "LIFX Candle White to Warm", color: false, infrared: false, multizone: false, chain: false, hev: false, matrix: false, relays: false, buttons: false, temperature_range: TemperatureRange::Variable { min: 2200, max: 6500 }  }),
        (1, 82) => Some(&ProductInfo { name: "LIFX Filament Clear", color: false, infrared: false, multizone: false, chain: false, hev: false, matrix: false, relays: false, buttons: false, temperature_range: TemperatureRange::Variable { min: 2100, max: 2100 }  }),
        (1, 85) => Some(&ProductInfo { name: "LIFX Filament Amber", color: false, infrared: false, multizone: false, chain: false, hev: false, matrix: false, relays: false, buttons: false, temperature_range: TemperatureRange::Variable { min: 2000, max: 2000 }  }),
        (1, 87) => Some(&ProductInfo { name: "LIFX Mini White", color: false, infrared: false, multizone: false, chain: false, hev: false, matrix: false, relays: false, buttons: false, temperature_range: TemperatureRange::Variable { min: 2700, max: 2700 }  }),
        (1, 88) => Some(&ProductInfo { name: "LIFX Mini White", color: false, infrared: false, multizone: false, chain: false, hev: false, matrix: false, relays: false, buttons: false, temperature_range: TemperatureRange::Variable { min: 2700, max: 2700 }  }),
        (1, 89) => Some(&ProductInfo { name: "LIFX Switch", color: false, infrared: false, multizone: false, chain: false, hev: false, matrix: false, relays: true, buttons: true, temperature_range: TemperatureRange::None }),
        (1, 90) => Some(&ProductInfo { name: "LIFX Clean", color: true, infrared: false, multizone: false, chain: false, hev: true, matrix: false, relays: false, buttons: false, temperature_range: TemperatureRange::Variable { min: 1500, max: 9000 }  }),
        (1, 91) => Some(&ProductInfo { name: "LIFX Color", color: true, infrared: false, multizone: false, chain: false, hev: false, matrix: false, relays: false, buttons: false, temperature_range: TemperatureRange::Variable { min: 1500, max: 9000 }  }),
        (1, 92) => Some(&ProductInfo { name: "LIFX Color", color: true, infrared: false, multizone: false, chain: false, hev: false, matrix: false, relays: false, buttons: false, temperature_range: TemperatureRange::Variable { min: 1500, max: 9000 }  }),
        (1, 93) => Some(&ProductInfo { name: "LIFX A19 US", color: true, infrared: false, multizone: false, chain: false, hev: false, matrix: false, relays: false, buttons: false, temperature_range: TemperatureRange::Variable { min: 1500, max: 9000 }  }),
        (1, 94) => Some(&ProductInfo { name: "LIFX BR30", color: true, infrared: false, multizone: false, chain: false, hev: false, matrix: false, relays: false, buttons: false, temperature_range: TemperatureRange::Variable { min: 1500, max: 9000 }  }),
        (1, 96) => Some(&ProductInfo { name: "LIFX Candle White to Warm", color: false, infrared: false, multizone: false, chain: false, hev: false, matrix: false, relays: false, buttons: false, temperature_range: TemperatureRange::Variable { min: 2200, max: 6500 }  }),
        (1, 97) => Some(&ProductInfo { name: "LIFX A19", color: true, infrared: false, multizone: false, chain: false, hev: false, matrix: false, relays: false, buttons: false, temperature_range: TemperatureRange::Variable { min: 1500, max: 9000 }  }),
        (1, 98) => Some(&ProductInfo { name: "LIFX BR30", color: true, infrared: false, multizone: false, chain: false, hev: false, matrix: false, relays: false, buttons: false, temperature_range: TemperatureRange::Variable { min: 1500, max: 9000 }  }),
        (1, 99) => Some(&ProductInfo { name: "LIFX Clean", color: true, infrared: false, multizone: false, chain: false, hev: true, matrix: false, relays: false, buttons: false, temperature_range: TemperatureRange::Variable { min: 1500, max: 9000 }  }),
        (1, 100) => Some(&ProductInfo { name: "LIFX Filament Clear", color: false, infrared: false, multizone: false, chain: false, hev: false, matrix: false, relays: false, buttons: false, temperature_range: TemperatureRange::Variable { min: 2100, max: 2100 }  }),
        (1, 101) => Some(&ProductInfo { name: "LIFX Filament Amber", color: false, infrared: false, multizone: false, chain: false, hev: false, matrix: false, relays: false, buttons: false, temperature_range: TemperatureRange::Variable { min: 2000, max: 2000 }  }),
        (1, 109) => Some(&ProductInfo { name: "LIFX A19 Night Vision", color: true, infrared: true, multizone: false, chain: false, hev: false, matrix: false, relays: false, buttons: false, temperature_range: TemperatureRange::Variable { min: 1500, max: 9000 }  }),
        (1, 110) => Some(&ProductInfo { name: "LIFX BR30 Night Vision", color: true, infrared: true, multizone: false, chain: false, hev: false, matrix: false, relays: false, buttons: false, temperature_range: TemperatureRange::Variable { min: 1500, max: 9000 }  }),
        (1, 111) => Some(&ProductInfo { name: "LIFX A19 Night Vision", color: true, infrared: true, multizone: false, chain: false, hev: false, matrix: false, relays: false, buttons: false, temperature_range: TemperatureRange::Variable { min: 1500, max: 9000 }  }),
        (1, 112) => Some(&ProductInfo { name: "LIFX BR30 Night Vision Intl", color: true, infrared: true, multizone: false, chain: false, hev: false, matrix: false, relays: false, buttons: false, temperature_range: TemperatureRange::Variable { min: 1500, max: 9000 }  }),
        (1, 113) => Some(&ProductInfo { name: "LIFX Mini WW US", color: false, infrared: false, multizone: false, chain: false, hev: false, matrix: false, relays: false, buttons: false, 
        temperature_range: TemperatureRange::Variable { min: 1500, max: 9000 }  }),
        (1, 114) => Some(&ProductInfo { name: "LIFX Mini WW Intl", color: false, infrared: false, multizone: false, chain: false, hev: false, matrix: false, relays: false, buttons: false, temperature_range: TemperatureRange::Variable { min: 1500, max: 9000 }  }),
        (1, 115) => Some(&ProductInfo { name: "LIFX Switch", color: false, infrared: false, multizone: false, chain: false, hev: false, matrix: false, relays: true, buttons: true, temperature_range: TemperatureRange::None }),
        (1, 116) => Some(&ProductInfo { name: "LIFX Switch", color: false, infrared: false, multizone: false, chain: false, hev: false, matrix: false, relays: true, buttons: true, temperature_range: TemperatureRange::None }),
        (1, 117) => Some(&ProductInfo { name: "LIFX Z", color: true, infrared: false, multizone: true, chain: false, hev: false, matrix: false, relays: false, buttons: false, temperature_range: TemperatureRange::Variable { min: 1500, max: 9000 }  }),
        (1, 118) => Some(&ProductInfo { name: "LIFX Z", color: true, infrared: false, multizone: true, chain: false, hev: false, matrix: false, relays: false, buttons: false, temperature_range: TemperatureRange::Variable { min: 1500, max: 9000 }  }),
        (1, 119) => Some(&ProductInfo { name: "LIFX Beam", color: true, infrared: false, multizone: true, chain: false, hev: false, matrix: false, relays: false, buttons: false, temperature_range: TemperatureRange::Variable { min: 1500, max: 9000 }  }),
        (1, 120) => Some(&ProductInfo { name: "LIFX Beam", color: true, infrared: false, multizone: true, chain: false, hev: false, matrix: false, relays: false, buttons: false, temperature_range: TemperatureRange::Variable { min: 1500, max: 9000 }  }),
        (1, 123) => Some(&ProductInfo { name: "LIFX Color US", color: true, infrared: false, multizone: false, chain: false, hev: false, matrix: false, relays: false, buttons: false, temperature_range: TemperatureRange::Variable { min: 1500, max: 9000 }  }),
        (1, 124) => Some(&ProductInfo { name: "LIFX Color Intl", color: true, infrared: false, multizone: false, chain: false, hev: false, matrix: false, relays: false, buttons: false, temperature_range: TemperatureRange::Variable { min: 1500, max: 9000 }  }),
        (1, 125) => Some(&ProductInfo { name: "LIFX White to Warm US", color: false, infrared: false, multizone: false, chain: false, hev: false, matrix: false, relays: false, buttons: false, temperature_range: TemperatureRange::Variable { min: 1500, max: 9000 }  }),
        (1, 126) => Some(&ProductInfo { name: "LIFX White to Warm Intl", color: false, infrared: false, multizone: false, chain: false, hev: false, matrix: false, relays: false, buttons: false, temperature_range: TemperatureRange::Variable { min: 1500, max: 9000 }  }),
        (1, 127) => Some(&ProductInfo { name: "LIFX White US", color: false, infrared: false, multizone: false, chain: false, hev: false, matrix: false, relays: false, buttons: false, temperature_range: TemperatureRange::Variable { min: 2700, max: 2700 }  }),
        (1, 128) => Some(&ProductInfo { name: "LIFX White Intl", color: false, infrared: false, multizone: false, chain: false, hev: false, matrix: false, relays: false, buttons: false, 
        temperature_range: TemperatureRange::Variable { min: 2700, max: 2700 }  }),
        (1, 129) => Some(&ProductInfo { name: "LIFX Color US", color: true, infrared: false, multizone: false, chain: false, hev: false, matrix: false, relays: false, buttons: false, temperature_range: TemperatureRange::Variable { min: 1500, max: 9000 }  }),
        (1, 130) => Some(&ProductInfo { name: "LIFX Color Intl", color: true, infrared: false, multizone: false, chain: false, hev: false, matrix: false, relays: false, buttons: false, temperature_range: TemperatureRange::Variable { min: 1500, max: 9000 }  }),
        (1, 131) => Some(&ProductInfo { name: "LIFX White To Warm US", color: false, infrared: false, multizone: false, chain: false, hev: false, matrix: false, relays: false, buttons: false, temperature_range: TemperatureRange::Variable { min: 1500, max: 9000 }  }),
        (1, 132) => Some(&ProductInfo { name: "LIFX White To Warm Intl", color: false, infrared: false, multizone: false, chain: false, hev: false, matrix: false, relays: false, buttons: false, temperature_range: TemperatureRange::Variable { min: 1500, max: 9000 }  }),
        (1, 133) => Some(&ProductInfo { name: "LIFX White US", color: false, infrared: false, multizone: false, chain: false, hev: false, matrix: false, relays: false, buttons: false, temperature_range: TemperatureRange::Variable { min: 2700, max: 2700 }  }),
        (1, 134) => Some(&ProductInfo { name: "LIFX White Intl", color: false, infrared: false, multizone: false, chain: false, hev: false, matrix: false, relays: false, buttons: false, 
        temperature_range: TemperatureRange::Variable { min: 2700, max: 2700 }  }),
        (1, 135) => Some(&ProductInfo { name: "LIFX GU10 Color US", color: true, infrared: false, multizone: false, chain: false, hev: false, matrix: false, relays: false, buttons: false, temperature_range: TemperatureRange::Variable { min: 1500, max: 9000 }  }),
        (1, 136) => Some(&ProductInfo { name: "LIFX GU10 Color Intl", color: true, infrared: false, multizone: false, chain: false, hev: false, matrix: false, relays: false, buttons: false, temperature_range: TemperatureRange::Variable { min: 1500, max: 9000 }  }),
        (1, 137) => Some(&ProductInfo { name: "LIFX Candle Color US", color: true, infrared: false, multizone: false, chain: false, hev: false, matrix: true, relays: false, buttons: false, temperature_range: TemperatureRange::Variable { min: 1500, max: 9000 }  }),
        (1, 138) => Some(&ProductInfo { name: "LIFX Candle Color Intl", color: true, infrared: false, multizone: false, chain: false, hev: false, matrix: true, relays: false, buttons: false, temperature_range: TemperatureRange::Variable { min: 1500, max: 9000 }  }),
        (_, _) => None
    }
}

#[cfg(test)]
mod tests {
    use super::*;

    #[test]
    fn test_frame() {
        let frame = Frame {
            size: 0x1122,
            origin: 0,
            tagged: true,
            addressable: true,
            protocol: 1024,
            source: 1234567,
        };
        frame.validate();

        let v = frame.pack().unwrap();
        println!("{:?}", v);
        assert_eq!(v[0], 0x22);
        assert_eq!(v[1], 0x11);

        assert_eq!(v.len(), Frame::packed_size());

        let unpacked = Frame::unpack(&v).unwrap();
        assert_eq!(frame, unpacked);
    }

    #[test]
    fn test_decode_frame() {
        //             00    01    02    03    04    05    06    07
        let v = vec![0x28, 0x00, 0x00, 0x54, 0x42, 0x52, 0x4b, 0x52];
        let frame = Frame::unpack(&v).unwrap();
        println!("{:?}", frame);

        // manual decoding:
        // size: 0x0028 ==> 40
        // 0x00, 0x54 (origin, tagged, addressable, protocol)

        //  /-Origin ==> 0
        // || /- addressable=1
        // || |
        // 01010100 00000000
        //   |
        //   \- Tagged=0

        assert_eq!(frame.size, 0x0028);
        assert_eq!(frame.origin, 1);
        assert_eq!(frame.addressable, true);
        assert_eq!(frame.tagged, false);
        assert_eq!(frame.protocol, 1024);
        assert_eq!(frame.source, 0x524b5242);
    }

    #[test]
    fn test_decode_frame1() {
        //             00    01    02    03    04    05    06    07
        let v = vec![0x24, 0x00, 0x00, 0x14, 0xca, 0x41, 0x37, 0x05];
        let frame = Frame::unpack(&v).unwrap();
        println!("{:?}", frame);

        // 00010100 00000000

        assert_eq!(frame.size, 0x0024);
        assert_eq!(frame.origin, 0);
        assert_eq!(frame.tagged, false);
        assert_eq!(frame.addressable, true);
        assert_eq!(frame.protocol, 1024);
        assert_eq!(frame.source, 0x053741ca);
    }

    #[test]
    fn test_frame_address() {
        let frame = FrameAddress {
            target: 0x11224488,
            reserved: [0; 6],
            reserved2: 0,
            ack_required: true,
            res_required: false,
            sequence: 248,
        };
        frame.validate();

        let v = frame.pack().unwrap();
        assert_eq!(v.len(), FrameAddress::packed_size());
        println!("Packed FrameAddress: {:?}", v);

        let unpacked = FrameAddress::unpack(&v).unwrap();
        assert_eq!(frame, unpacked);
    }

    #[test]
    fn test_decode_frame_address() {
        //   1  2  3  4  5  6  7  8  9  10 11 12 13 14 15 16
        let v = vec![
            0x00, 0x00, 0x00, 0x00, 0x00, 0x00, 0x00, 0x00, 0x00, 0x00, 0x00, 0x00, 0x00, 0x00,
            0x01, 0x9c,
        ];
        assert_eq!(v.len(), FrameAddress::packed_size());

        let frame = FrameAddress::unpack(&v).unwrap();
        frame.validate();
        println!("FrameAddress: {:?}", frame);
    }

    #[test]
    fn test_protocol_header() {
        let frame = ProtocolHeader {
            reserved: 0,
            reserved2: 0,
            typ: 0x4455,
        };
        frame.validate();

        let v = frame.pack().unwrap();
        assert_eq!(v.len(), ProtocolHeader::packed_size());
        println!("Packed ProtocolHeader: {:?}", v);

        let unpacked = ProtocolHeader::unpack(&v).unwrap();
        assert_eq!(frame, unpacked);
    }

    #[test]
    fn test_decode_protocol_header() {
        //   1  2  3  4  5  6  7  8  9  10 11 12 13 14 15 16
        let v = vec![
            0x00, 0x00, 0x00, 0x00, 0x00, 0x00, 0x00, 0x00, 0x0e, 0x00, 0x00, 0x00,
        ];
        assert_eq!(v.len(), ProtocolHeader::packed_size());

        let frame = ProtocolHeader::unpack(&v).unwrap();
        frame.validate();
        println!("ProtocolHeader: {:?}", frame);
    }

    #[test]
    fn test_decode_full() {
        let v = vec![
            0x24, 0x00, 0x00, 0x14, 0xca, 0x41, 0x37, 0x05, 0x00, 0x00, 0x00, 0x00, 0x00, 0x00,
            0x00, 0x00, 0x00, 0x00, 0x00, 0x00, 0x00, 0x00, 0x01, 0x98, 0x00, 0x00, 0x00, 0x00,
            0x00, 0x00, 0x00, 0x00, 0x33, 0x00, 0x00, 0x00,
        ];

        let msg = RawMessage::unpack(&v).unwrap();
        msg.validate();
        println!("{:#?}", msg);
    }

    #[test]
    fn test_decode_full_1() {
        let v = vec![
            0x58, 0x00, 0x00, 0x54, 0xca, 0x41, 0x37, 0x05, 0xd0, 0x73, 0xd5, 0x02, 0x97, 0xde,
            0x00, 0x00, 0x4c, 0x49, 0x46, 0x58, 0x56, 0x32, 0x00, 0xc0, 0x44, 0x30, 0xeb, 0x47,
            0xc4, 0x48, 0x18, 0x14, 0x6b, 0x00, 0x00, 0x00, 0x00, 0x00, 0x00, 0x00, 0xff, 0xff,
            0xb8, 0x0b, 0x00, 0x00, 0xff, 0xff, 0x4b, 0x69, 0x74, 0x63, 0x68, 0x65, 0x6e, 0x00,
            0x00, 0x00, 0x00, 0x00, 0x00, 0x00, 0x00, 0x00, 0x00, 0x00, 0x00, 0x00, 0x00, 0x00,
            0x00, 0x00, 0x00, 0x00, 0x00, 0x00, 0x00, 0x00, 0x00, 0x00, 0x00, 0x00, 0x00, 0x00,
            0x00, 0x00, 0x00, 0x00,
        ];

        let msg = RawMessage::unpack(&v).unwrap();
        msg.validate();
        println!("{:#?}", msg);
    }

    #[test]
    fn test_build_a_packet() {
        // packet taken from https://lan.developer.lifx.com/docs/building-a-lifx-packet

        let msg = Message::LightSetColor {
            reserved: 0,
            color: HSBK {
                hue: 21845,
                saturation: 0xffff,
                brightness: 0xffff,
                kelvin: 3500,
            },
            duration: 1024,
        };

        let raw = RawMessage::build(
            &BuildOptions {
                target: None,
                ack_required: false,
                res_required: false,
                sequence: 0,
                source: 0,
            },
            msg,
        )
        .unwrap();

        let bytes = raw.pack().unwrap();
        println!("{:?}", bytes);
        assert_eq!(bytes.len(), 49);
        assert_eq!(
            bytes,
            vec![
                0x31, 0x00, 0x00, 0x34, 0x00, 0x00, 0x00, 0x00, 0x00, 0x00, 0x00, 0x00, 0x00, 0x00,
                0x00, 0x00, 0x00, 0x00, 0x00, 0x00, 0x00, 0x00, 0x00, 0x00, 0x00, 0x00, 0x00, 0x00,
                0x00, 0x00, 0x00, 0x00, 0x66, 0x00, 0x00, 0x00, 0x00, 0x55, 0x55, 0xFF, 0xFF, 0xFF,
                0xFF, 0xAC, 0x0D, 0x00, 0x04, 0x00, 0x00
            ]
        );
    }

    #[test]
    fn test_lifx_string() {
        let s = CStr::from_bytes_with_nul(b"hello\0").unwrap();
        let ls = LifxString::new(s);
        assert_eq!(ls.cstr(), s);
        assert!(ls.cstr().to_bytes_with_nul().len() <= 32);

        let s = CStr::from_bytes_with_nul(b"this is bigger than thirty two characters\0").unwrap();
        let ls = LifxString::new(s);
        assert_eq!(ls.cstr().to_bytes_with_nul().len(), 32);
        assert_eq!(
            ls.cstr(),
            CStr::from_bytes_with_nul(b"this is bigger than thirty two \0").unwrap()
        );
    }
}<|MERGE_RESOLUTION|>--- conflicted
+++ resolved
@@ -135,13 +135,9 @@
     }
 }
 
-<<<<<<< HEAD
 #[derive(Copy, Clone, PartialEq, Eq)]
-=======
-#[derive(Copy, Clone)]
 #[cfg_attr(feature = "arbitrary", derive(arbitrary::Arbitrary))]
 #[cfg_attr(fuzzing, derive(PartialEq))]
->>>>>>> e05928b6
 pub struct EchoPayload(pub [u8; 64]);
 
 impl std::fmt::Debug for EchoPayload {
@@ -150,22 +146,13 @@
     }
 }
 
-<<<<<<< HEAD
-#[derive(Debug, Clone, PartialEq, Copy)]
-pub struct LifxIdent(pub [u8; 16]);
-
-/// Lifx strings are fixed-length (32-bytes maximum)
-#[derive(Debug, Clone, PartialEq, Eq)]
-pub struct LifxString(pub String);
-=======
-#[derive(Debug, Clone, PartialEq)]
+#[derive(Debug, Clone, Copy, PartialEq, Eq)]
 #[cfg_attr(feature = "arbitrary", derive(arbitrary::Arbitrary))]
 pub struct LifxIdent(pub [u8; 16]);
 
 /// Lifx strings are fixed-length (32-bytes maximum)
-#[derive(Debug, Clone, PartialEq)]
+#[derive(Debug, Clone, Copy, PartialEq, Eq)]
 pub struct LifxString(CString);
->>>>>>> e05928b6
 
 impl LifxString {
     /// Constructs a new LifxString, truncating to 32 characters and ensuring there's a null terminator
@@ -573,12 +560,8 @@
 /// Since these other services are unsupported by the lifx-core library, a message with a non-UDP
 /// service cannot be constructed.
 #[repr(u8)]
-<<<<<<< HEAD
 #[derive(Debug, Copy, Clone, PartialEq, Eq)]
-=======
-#[derive(Debug, Copy, Clone, PartialEq)]
 #[cfg_attr(feature = "arbitrary", derive(arbitrary::Arbitrary))]
->>>>>>> e05928b6
 pub enum Service {
     UDP = 1,
     Reserved1 = 2,
@@ -588,12 +571,8 @@
 }
 
 #[repr(u16)]
-<<<<<<< HEAD
 #[derive(Debug, Copy, Clone, PartialEq, Eq)]
-=======
-#[derive(Debug, Copy, Clone, PartialEq)]
 #[cfg_attr(feature = "arbitrary", derive(arbitrary::Arbitrary))]
->>>>>>> e05928b6
 pub enum PowerLevel {
     Standby = 0,
     Enabled = 65535,
@@ -603,13 +582,9 @@
 ///
 /// See also [Message::SetColorZones].
 #[repr(u8)]
-<<<<<<< HEAD
 #[derive(Debug, Copy, Clone, PartialEq, Eq)]
-=======
-#[derive(Debug, Copy, Clone)]
 #[cfg_attr(feature = "arbitrary", derive(arbitrary::Arbitrary))]
 #[cfg_attr(fuzzing, derive(PartialEq))]
->>>>>>> e05928b6
 pub enum ApplicationRequest {
     /// Don't apply the requested changes until a message with Apply or ApplyOnly is sent
     NoApply = 0,
@@ -620,13 +595,9 @@
 }
 
 #[repr(u8)]
-<<<<<<< HEAD
 #[derive(Debug, Copy, Clone, PartialEq, Eq)]
-=======
-#[derive(Debug, Copy, Clone)]
 #[cfg_attr(feature = "arbitrary", derive(arbitrary::Arbitrary))]
 #[cfg_attr(fuzzing, derive(PartialEq))]
->>>>>>> e05928b6
 pub enum Waveform {
     Saw = 0,
     Sine = 1,
@@ -636,13 +607,9 @@
 }
 
 #[repr(u8)]
-<<<<<<< HEAD
 #[derive(Debug, Copy, Clone, PartialEq, Eq)]
-=======
-#[derive(Debug, Copy, Clone)]
 #[cfg_attr(feature = "arbitrary", derive(arbitrary::Arbitrary))]
 #[cfg_attr(fuzzing, derive(PartialEq))]
->>>>>>> e05928b6
 pub enum LastHevCycleResult {
     Success = 0,
     Busy = 1,
@@ -654,13 +621,9 @@
 }
 
 #[repr(u8)]
-<<<<<<< HEAD
 #[derive(Debug, Copy, Clone, PartialEq, Eq)]
-=======
-#[derive(Debug, Copy, Clone)]
 #[cfg_attr(feature = "arbitrary", derive(arbitrary::Arbitrary))]
 #[cfg_attr(fuzzing, derive(PartialEq))]
->>>>>>> e05928b6
 pub enum MultiZoneEffectType {
     Off = 0,
     Move = 1,
@@ -674,13 +637,9 @@
 ///
 /// Note that other message types exist, but are not officially documented (and so are not
 /// available here).
-<<<<<<< HEAD
 #[derive(Clone, Debug, PartialEq)]
-=======
-#[derive(Clone, Debug)]
 #[cfg_attr(feature = "arbitrary", derive(arbitrary::Arbitrary))]
 #[cfg_attr(fuzzing, derive(PartialEq))]
->>>>>>> e05928b6
 pub enum Message {
     /// Sent by a client to acquire responses from all devices on the local network. No payload is
     /// required. Causes the devices to transmit a [Message::StateService] message.
@@ -714,12 +673,8 @@
     ///
     /// Message type 13
     StateHostInfo {
-<<<<<<< HEAD
         /// radio receive signal strength in milliWatts
-=======
-        /// radio receive signal strength in miliWatts
         #[cfg(not(fuzzing))]
->>>>>>> e05928b6
         signal: f32,
         #[cfg(fuzzing)]
         signal: ComparableFloat,
@@ -1588,12 +1543,8 @@
 /// When a light is displaying colors, kelvin is ignored.
 ///
 /// To display "pure" colors, set saturation to full (65535).
-<<<<<<< HEAD
 #[derive(Debug, Copy, Clone, PartialEq, Eq)]
-=======
-#[derive(Debug, Copy, Clone, PartialEq)]
 #[cfg_attr(feature = "arbitrary", derive(arbitrary::Arbitrary))]
->>>>>>> e05928b6
 pub struct HSBK {
     pub hue: u16,
     pub saturation: u16,
@@ -1909,11 +1860,7 @@
 /// Options used to construct a [RawMessage].
 ///
 /// See also [RawMessage::build].
-<<<<<<< HEAD
-#[derive(Debug, Clone, Copy, PartialEq, Eq)]
-=======
-#[derive(Debug, Clone, Default)]
->>>>>>> e05928b6
+#[derive(Debug, Clone, Copy, PartialEq, Eq, Default)]
 pub struct BuildOptions {
     /// If not `None`, this is the ID of the device you want to address.
     ///
@@ -1942,7 +1889,6 @@
     /// device may send a broadcast message that can be received by all clients on the same sub-net.
     pub source: u32,
 }
-
 
 impl RawMessage {
     /// Build a RawMessage (which is suitable for sending on the network) from a given Message
